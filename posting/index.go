/*
 * Copyright 2016 Dgraph Labs, Inc.
 *
 * Licensed under the Apache License, Version 2.0 (the "License");
 * you may not use this file except in compliance with the License.
 * You may obtain a copy of the License at
 *
 * 		http://www.apache.org/licenses/LICENSE-2.0
 *
 * Unless required by applicable law or agreed to in writing, software
 * distributed under the License is distributed on an "AS IS" BASIS,
 * WITHOUT WARRANTIES OR CONDITIONS OF ANY KIND, either express or implied.
 * See the License for the specific language governing permissions and
 * limitations under the License.
 */

package posting

import (
	"context"
	"math"

	"golang.org/x/net/trace"

	"github.com/dgryski/go-farm"

	"github.com/dgraph-io/dgraph/group"
	"github.com/dgraph-io/dgraph/schema"
	"github.com/dgraph-io/dgraph/task"
	"github.com/dgraph-io/dgraph/tok"
	"github.com/dgraph-io/dgraph/types"
	"github.com/dgraph-io/dgraph/x"
)

const maxBatchSize = 32 * (1 << 20)

var (
	indexLog   trace.EventLog
	reverseLog trace.EventLog
)

func init() {
	indexLog = trace.NewEventLog("index", "Logger")
	reverseLog = trace.NewEventLog("reverse", "Logger")
}

// IndexTokens return tokens, without the predicate prefix and index rune.
func IndexTokens(attr string, src types.Val) ([]string, error) {
	schemaType, err := schema.State().TypeOf(attr)
	if err != nil || !schemaType.IsScalar() {
		return nil, x.Errorf("Cannot index attribute %s of type object.", attr)
	}

	if !schema.State().IsIndexed(attr) {
		return nil, x.Errorf("Attribute %s is not indexed.", attr)
	}
	s := schemaType
	sv, err := types.Convert(src, s)
	if err != nil {
		return nil, err
	}
	// Schema will know the mapping from attr to tokenizer.
<<<<<<< HEAD
	tokens, err := schema.State().Tokenizer(attr).Tokens(sv)
	if schemaType == types.StringID {
		ftTokens, _ := tok.GetTokenizer("fulltext").Tokens(sv)
		tokens = append(tokens, ftTokens...)
	}
	return tokens, err
=======
	var tokens []string
	tokenizers := schema.State().Tokenizer(attr)
	for _, it := range tokenizers {
		toks, err := it.Tokens(sv)
		if err != nil {
			return tokens, err
		}
		tokens = append(tokens, toks...)
	}
	return tokens, nil
>>>>>>> 678e5a22
}

// addIndexMutations adds mutation(s) for a single term, to maintain index.
// t represents the original uid -> value edge.
func addIndexMutations(ctx context.Context, t *task.DirectedEdge, p types.Val, op task.DirectedEdge_Op) {
	attr := t.Attr
	uid := t.Entity
	x.AssertTrue(uid != 0)
	tokens, err := IndexTokens(attr, p)
	if err != nil {
		// This data is not indexable
		return
	}

	// Create a value token -> uid edge.
	edge := &task.DirectedEdge{
		ValueId: uid,
		Attr:    attr,
		Label:   "idx",
		Op:      op,
	}

	for _, token := range tokens {
		addIndexMutation(ctx, edge, token)
	}
}

func addIndexMutation(ctx context.Context, edge *task.DirectedEdge, token string) {
	key := x.IndexKey(edge.Attr, token)

	var groupId uint32
	if rv, ok := ctx.Value("raft").(x.RaftValue); ok {
		groupId = rv.Group
	}

	plist, decr := GetOrCreate(key, groupId)
	defer decr()

	x.AssertTruef(plist != nil, "plist is nil [%s] %d %s",
		token, edge.ValueId, edge.Attr)
	_, err := plist.AddMutation(ctx, edge)
	if err != nil {
		x.TraceError(ctx, x.Wrapf(err,
			"Error adding/deleting %s for attr %s entity %d: %v",
			token, edge.Attr, edge.Entity))
	}
	indexLog.Printf("%s [%s] [%d] Term [%s]",
		edge.Op, edge.Attr, edge.Entity, token)
}

func addReverseMutation(ctx context.Context, t *task.DirectedEdge) {
	key := x.ReverseKey(t.Attr, t.ValueId)
	groupId := group.BelongsTo(t.Attr)

	plist, decr := GetOrCreate(key, groupId)
	defer decr()

	x.AssertTruef(plist != nil, "plist is nil [%s] %d %d",
		t.Attr, t.Entity, t.ValueId)
	edge := &task.DirectedEdge{
		Entity:  t.ValueId,
		ValueId: t.Entity,
		Attr:    t.Attr,
		Label:   "rev",
		Op:      t.Op,
	}

	_, err := plist.AddMutation(ctx, edge)
	if err != nil {
		x.TraceError(ctx, x.Wrapf(err,
			"Error adding/deleting reverse edge for attr %s src %d dst %d",
			t.Attr, t.Entity, t.ValueId))
	}
	reverseLog.Printf("%s [%s] [%d] [%d]", t.Op, t.Attr, t.Entity, t.ValueId)
}

// AddMutationWithIndex is AddMutation with support for indexing. It also
// supports reverse edges.
func (l *List) AddMutationWithIndex(ctx context.Context, t *task.DirectedEdge) error {
	x.AssertTruef(len(t.Attr) > 0,
		"[%s] [%d] [%v] %d %d\n", t.Attr, t.Entity, t.Value, t.ValueId, t.Op)

	var val types.Val
	var found bool

	l.index.Lock()
	defer l.index.Unlock()

	doUpdateIndex := pstore != nil && (t.Value != nil) && schema.State().IsIndexed(t.Attr)
	{
		l.Lock()
		if doUpdateIndex {
			// Check original value BEFORE any mutation actually happens.
			if len(t.Lang) > 0 {
				found, val = l.findValue(farm.Fingerprint64([]byte(t.Lang)))
			} else {
				found, val = l.findValue(math.MaxUint64)
			}
		}
		hasMutated, err := l.addMutation(ctx, t)
		l.Unlock()

		if err != nil {
			return err
		}
		if !hasMutated {
			return nil
		}
	}
	if doUpdateIndex {
		// Exact matches.
		if found && val.Value != nil {
			addIndexMutations(ctx, t, val, task.DirectedEdge_DEL)
		}
		if t.Op == task.DirectedEdge_SET {
			p := types.Val{
				Tid:   types.TypeID(t.ValueType),
				Value: t.Value,
			}
			addIndexMutations(ctx, t, p, task.DirectedEdge_SET)
		}
	}

	if (pstore != nil) && (t.ValueId != 0) && schema.State().IsReversed(t.Attr) {
		addReverseMutation(ctx, t)
	}
	return nil
}

// RebuildIndex rebuilds index for a given attribute.
func RebuildIndex(ctx context.Context, attr string) error {
	x.AssertTruef(schema.State().IsIndexed(attr), "Attr %s not indexed", attr)

	// Delete index entries from data store.
	pk := x.ParsedKey{Attr: attr}
	prefix := pk.IndexPrefix()
	idxIt := pstore.NewIterator()
	defer idxIt.Close()

	wb := pstore.NewWriteBatch()
	defer wb.Destroy()
	var batchSize int
	for idxIt.Seek(prefix); idxIt.ValidForPrefix(prefix); idxIt.Next() {
		key := idxIt.Key().Data()
		batchSize += len(key)
		wb.Delete(key)

		if batchSize >= maxBatchSize {
			if err := pstore.WriteBatch(wb); err != nil {
				return err
			}
			wb.Clear()
			batchSize = 0
		}
	}
	if wb.Count() > 0 {
		if err := pstore.WriteBatch(wb); err != nil {
			return err
		}
		wb.Clear()
	}

	// Add index entries to data store.
	edge := task.DirectedEdge{Attr: attr}
	prefix = pk.DataPrefix()
	it := pstore.NewIterator()
	defer it.Close()

	// Helper function - Add index entries for values in posting list
	addPostingsToIndex := func(pl *types.PostingList) {
		postingsLen := len(pl.Postings)
		for idx := 0; idx < postingsLen; idx++ {
			p := pl.Postings[idx]
			// Add index entries based on p.
			val := types.Val{
				Value: p.Value,
				Tid:   types.TypeID(p.ValType),
			}
			edge.Lang = p.Lang
			addIndexMutations(ctx, &edge, val, task.DirectedEdge_SET)
		}
	}

	for it.Seek(prefix); it.ValidForPrefix(prefix); it.Next() {
		pki := x.Parse(it.Key().Data())
		edge.Entity = pki.Uid
		var pl types.PostingList
		x.Check(pl.Unmarshal(it.Value().Data()))

		// Posting list contains only values or only UIDs.
		if len(pl.Postings) != 0 && postingType(pl.Postings[0]) != x.ValueUid {
			addPostingsToIndex(&pl)
		}
	}
	return nil
}<|MERGE_RESOLUTION|>--- conflicted
+++ resolved
@@ -27,7 +27,6 @@
 	"github.com/dgraph-io/dgraph/group"
 	"github.com/dgraph-io/dgraph/schema"
 	"github.com/dgraph-io/dgraph/task"
-	"github.com/dgraph-io/dgraph/tok"
 	"github.com/dgraph-io/dgraph/types"
 	"github.com/dgraph-io/dgraph/x"
 )
@@ -60,14 +59,6 @@
 		return nil, err
 	}
 	// Schema will know the mapping from attr to tokenizer.
-<<<<<<< HEAD
-	tokens, err := schema.State().Tokenizer(attr).Tokens(sv)
-	if schemaType == types.StringID {
-		ftTokens, _ := tok.GetTokenizer("fulltext").Tokens(sv)
-		tokens = append(tokens, ftTokens...)
-	}
-	return tokens, err
-=======
 	var tokens []string
 	tokenizers := schema.State().Tokenizer(attr)
 	for _, it := range tokenizers {
@@ -78,7 +69,6 @@
 		tokens = append(tokens, toks...)
 	}
 	return tokens, nil
->>>>>>> 678e5a22
 }
 
 // addIndexMutations adds mutation(s) for a single term, to maintain index.
