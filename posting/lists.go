--- conflicted
+++ resolved
@@ -28,6 +28,7 @@
 	"golang.org/x/net/trace"
 
 	"github.com/dgraph-io/badger"
+	farm "github.com/dgryski/go-farm"
 
 	"github.com/dgraph-io/dgraph/protos"
 	"github.com/dgraph-io/dgraph/x"
@@ -223,12 +224,7 @@
 
 var (
 	pstore    *badger.KV
-<<<<<<< HEAD
-	syncCh    chan syncEntry
-	dirtyChan chan []byte // All dirty posting list keys are pushed here.
-=======
 	dirtyChan chan fingerPrint // All dirty posting list keys are pushed here.
->>>>>>> 312b72f4
 	marks     *syncMarks
 	lcache    *listCache
 )
@@ -238,13 +234,8 @@
 	marks = new(syncMarks)
 	pstore = ps
 	lcache = newListCache(math.MaxUint64)
-<<<<<<< HEAD
-	dirtyChan = make(chan []byte, 10000)
-	syncCh = make(chan syncEntry, syncChCapacity)
-=======
 	x.LcacheCapacity.Set(math.MaxInt64)
 	dirtyChan = make(chan fingerPrint, 10000)
->>>>>>> 312b72f4
 
 	go periodicCommit()
 }
@@ -273,13 +264,9 @@
 	l := getNew(key, pstore) // This retrieves a new *List and sets refcount to 1.
 	l.water = marks.Get(group)
 
-<<<<<<< HEAD
-	lp = lcache.PutIfMissing(string(key), l)
-=======
 	// We are always going to return lp to caller, whether it is l or not
 	// lcache increments the ref counter
-	lp = lcache.PutIfMissing(fp, l)
->>>>>>> 312b72f4
+	lp = lcache.PutIfMissing(string(key), l)
 
 	if lp != l {
 		x.CacheRace.Add(1)
@@ -299,14 +286,9 @@
 
 // Get takes a key and a groupID. It checks if the in-memory map has an
 // updated value and returns it if it exists or it gets from the store and DOES NOT ADD to lhmap.
-<<<<<<< HEAD
-func Get(key []byte, gid uint32) (rlist *List, decr func()) {
-	lp := lcache.Get(string(key))
-=======
 func Get(key []byte) (rlist *List, decr func()) {
 	fp := farm.Fingerprint64(key)
 	lp := lcache.Get(fp)
->>>>>>> 312b72f4
 
 	if lp != nil {
 		return lp, lp.decr
