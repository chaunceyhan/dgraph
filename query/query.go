/*
 * Copyright (C) 2017 Dgraph Labs, Inc. and Contributors
 *
 * This program is free software: you can redistribute it and/or modify
 * it under the terms of the GNU Affero General Public License as published by
 * the Free Software Foundation, either version 3 of the License, or
 * (at your option) any later version.
 *
 * This program is distributed in the hope that it will be useful,
 * but WITHOUT ANY WARRANTY; without even the implied warranty of
 * MERCHANTABILITY or FITNESS FOR A PARTICULAR PURPOSE.  See the
 * GNU Affero General Public License for more details.
 *
 * You should have received a copy of the GNU Affero General Public License
 * along with this program.  If not, see <http://www.gnu.org/licenses/>.
 */

package query

import (
	"bytes"
	"context"
	"errors"
	"fmt"
	"log"
	"sort"
	"strconv"
	"strings"
	"sync"
	"time"

	"golang.org/x/net/trace"

	"google.golang.org/grpc/metadata"

	"github.com/dgraph-io/dgraph/algo"
	"github.com/dgraph-io/dgraph/gql"
	"github.com/dgraph-io/dgraph/protos"
	"github.com/dgraph-io/dgraph/schema"
	"github.com/dgraph-io/dgraph/task"
	"github.com/dgraph-io/dgraph/types"
	"github.com/dgraph-io/dgraph/types/facets"
	"github.com/dgraph-io/dgraph/worker"
	"github.com/dgraph-io/dgraph/x"
)

/*
 * QUERY:
 * Let's take this query from GraphQL as example:
 * {
 *   me {
 *     id
 *     firstName
 *     lastName
 *     birthday {
 *       month
 *       day
 *     }
 *     friends {
 *       name
 *     }
 *   }
 * }
 *
 * REPRESENTATION:
 * This would be represented in SubGraph format internally, as such:
 * SubGraph [result uid = me]
 *    |
 *  Children
 *    |
 *    --> SubGraph [Attr = "xid"]
 *    --> SubGraph [Attr = "firstName"]
 *    --> SubGraph [Attr = "lastName"]
 *    --> SubGraph [Attr = "birthday"]
 *           |
 *         Children
 *           |
 *           --> SubGraph [Attr = "month"]
 *           --> SubGraph [Attr = "day"]
 *    --> SubGraph [Attr = "friends"]
 *           |
 *         Children
 *           |
 *           --> SubGraph [Attr = "name"]
 *
 * ALGORITHM:
 * This is a rough and simple algorithm of how to process this SubGraph query
 * and populate the results:
 *
 * For a given entity, a new SubGraph can be started off with NewGraph(id).
 * Given a SubGraph, is the Query field empty? [Step a]
 *   - If no, run (or send it to server serving the attribute) query
 *     and populate result.
 * Iterate over children and copy Result Uids to child Query Uids.
 *     Set Attr. Then for each child, use goroutine to run Step:a.
 * Wait for goroutines to finish.
 * Return errors, if any.
 */

// Latency is used to keep track of the latency involved in parsing and processing
// the query. It also contains information about the time it took to convert the
// result into a format(JSON/Protocol Buffer) that the client expects.
type Latency struct {
	Start          time.Time     `json:"-"`
	Parsing        time.Duration `json:"query_parsing"`
	Processing     time.Duration `json:"processing"`
	Json           time.Duration `json:"json_conversion"`
	ProtocolBuffer time.Duration `json:"pb_conversion"`
}

// ToMap converts the latency object to a map.
func (l *Latency) ToMap() map[string]string {
	m := make(map[string]string)
	j := time.Since(l.Start) - l.Processing - l.Parsing
	m["parsing"] = x.Round(l.Parsing).String()
	m["processing"] = x.Round(l.Processing).String()
	m["json"] = x.Round(j).String()
	m["total"] = x.Round(time.Since(l.Start)).String()
	return m
}

type params struct {
<<<<<<< HEAD
	Alias          string
	Count          int
	Offset         int
	AfterUID       uint64
	DoCount        bool
	GetUid         bool
	Order          string
	OrderDesc      bool
	FacetOrderDesc bool
	Var            string
	NeedsVar       []gql.VarContext
	ParentVars     map[string]varValue
	FacetVar       map[string]string
	uidToVal       map[uint64]types.Val
	Langs          []string
	Normalize      bool
	Cascade        bool
	From           uint64
	To             uint64
	Facet          *protos.Param
	FacetOrder     string
	ExploreDepth   uint64
	isInternal     bool   // Determines if processTask has to be called or not.
	isListNode     bool   // This is for _predicate_ block.
	ignoreResult   bool   // Node results are ignored.
	Expand         string // Var to use for expand.
	isGroupBy      bool
	groupbyAttrs   []gql.AttrLang
	uidCount       string
	numPaths       int
=======
	Alias      string
	Count      int
	Offset     int
	AfterUID   uint64
	DoCount    bool
	GetUid     bool
	Order      string
	OrderDesc  bool
	Var        string
	NeedsVar   []gql.VarContext
	ParentVars map[string]varValue
	FacetVar   map[string]string
	uidToVal   map[uint64]types.Val
	Langs      []string

	// directives.
	Normalize    bool
	Cascade      bool
	IgnoreReflex bool

	From         uint64
	To           uint64
	Facet        *protos.Param
	ExploreDepth uint64
	isInternal   bool   // Determines if processTask has to be called or not.
	isListNode   bool   // This is for _predicate_ block.
	ignoreResult bool   // Node results are ignored.
	Expand       string // Var to use for expand.
	isGroupBy    bool
	groupbyAttrs []gql.AttrLang
	uidCount     string
	numPaths     int
	parentIds    []uint64 // This is a stack that is maintained and passed down to children.
>>>>>>> 07abc9a2
}

// SubGraph is the way to represent data internally. It contains both the
// query and the response. Once generated, this can then be encoded to other
// client convenient formats, like GraphQL / JSON.
type SubGraph struct {
	Attr         string
	Params       params
	counts       []uint32
	values       []*protos.TaskValue
	uidMatrix    []*protos.List
	facetsMatrix []*protos.FacetsList
	ExpandPreds  []*protos.TaskValue
	GroupbyRes   *groupResults

	// SrcUIDs is a list of unique source UIDs. They are always copies of destUIDs
	// of parent nodes in GraphQL structure.
	SrcUIDs *protos.List
	SrcFunc []string

	FilterOp     string
	Filters      []*SubGraph
	facetsFilter *protos.FilterTree
	MathExp      *mathTree
	Children     []*SubGraph

	// destUIDs is a list of destination UIDs, after applying filters, pagination.
	DestUIDs *protos.List
}

func (sg *SubGraph) IsListNode() bool {
	return sg.Params.isListNode
}

func (sg *SubGraph) IsGroupBy() bool {
	return sg.Params.isGroupBy
}

func (sg *SubGraph) IsInternal() bool {
	return sg.Params.isInternal
}

// DebugPrint prints out the SubGraph tree in a nice format for debugging purposes.
func (sg *SubGraph) DebugPrint(prefix string) {
	var src, dst int
	if sg.SrcUIDs != nil {
		src = len(sg.SrcUIDs.Uids)
	}
	if sg.DestUIDs != nil {
		dst = len(sg.DestUIDs.Uids)
	}
	x.Printf("%s[%q Alias:%q Func:%v SrcSz:%v Op:%q DestSz:%v IsCount: %v ValueSz:%v]\n",
		prefix, sg.Attr, sg.Params.Alias, sg.SrcFunc, src, sg.FilterOp,
		dst, sg.Params.DoCount, len(sg.values))
	for _, f := range sg.Filters {
		f.DebugPrint(prefix + "|-f->")
	}
	for _, c := range sg.Children {
		c.DebugPrint(prefix + "|->")
	}
}

// getValue gets the value from the task.
func getValue(tv *protos.TaskValue) (types.Val, error) {
	vID := types.TypeID(tv.ValType)
	val := types.ValueForType(vID)
	val.Value = tv.Val
	return val, nil
}

var nodePool = sync.Pool{
	New: func() interface{} {
		return &protos.Node{}
	},
}

var nodeCh chan *protos.Node

func release() {
	for n := range nodeCh {
		// In case of mutations, n is nil
		if n == nil {
			continue
		}
		for i := 0; i < len(n.Children); i++ {
			nodeCh <- n.Children[i]
		}
		*n = protos.Node{}
		nodePool.Put(n)
	}
}

func init() {
	nodeCh = make(chan *protos.Node, 1000)
	go release()
}

var (
	ErrEmptyVal = errors.New("query: harmless error, e.g. task.Val is nil")
	ErrWrongAgg = errors.New("Wrong level for var aggregation.")
)

func (sg *SubGraph) isSimilar(ssg *SubGraph) bool {
	if sg.Attr != ssg.Attr {
		return false
	}
	if len(sg.Params.Langs) != len(ssg.Params.Langs) {
		return false
	}
	for i := 0; i < len(sg.Params.Langs) && i < len(ssg.Params.Langs); i++ {
		if sg.Params.Langs[i] != ssg.Params.Langs[i] {
			return false
		}
	}
	if sg.Params.DoCount {
		if ssg.Params.DoCount {
			return true
		}
		return false
	}
	if ssg.Params.DoCount {
		return false
	}
	if len(sg.SrcFunc) > 0 {
		if len(ssg.SrcFunc) > 0 {
			if sg.SrcFunc[0] == ssg.SrcFunc[0] {
				return true
			}
		}
		return false
	}
	return true
}

func (sg *SubGraph) fieldName() string {
	fieldName := sg.Attr
	if sg.Params.Alias != "" {
		fieldName = sg.Params.Alias
	}
	return fieldName
}

func addCount(pc *SubGraph, count uint64, dst outputNode) {
	c := types.ValueForType(types.IntID)
	c.Value = int64(count)
	fieldName := fmt.Sprintf("count(%s)", pc.Attr)
	if pc.Params.Alias != "" {
		fieldName = pc.Params.Alias
	}
	dst.AddValue(fieldName, c)
}

func addInternalNode(pc *SubGraph, uid uint64, dst outputNode) error {
	if pc.Params.uidToVal == nil {
		return x.Errorf("Wrong use of var() with %v.", pc.Params.NeedsVar)
	}
	fieldName := fmt.Sprintf("val(%v)", pc.Params.Var)
	if len(pc.Params.NeedsVar) > 0 {
		fieldName = fmt.Sprintf("val(%v)", pc.Params.NeedsVar[0].Name)
		if len(pc.SrcFunc) > 0 {
			fieldName = fmt.Sprintf("%s(%v)", pc.SrcFunc[0], fieldName)
		}
	}
	if pc.Params.Alias != "" {
		fieldName = pc.Params.Alias
	}
	sv, ok := pc.Params.uidToVal[uid]
	if !ok || sv.Value == nil {
		return nil
	}
	if sv.Tid == types.StringID && sv.Value.(string) == "_nil_" {
		sv.Value = ""
	}
	dst.AddValue(fieldName, sv)
	return nil
}

func addListNode(pc *SubGraph, dst outputNode) error {
	if pc.Params.DoCount {
		addCount(pc, uint64(len(pc.values)), dst)
		return nil
	}

	fieldName := pc.Attr
	if pc.Params.Alias != "" {
		fieldName = pc.Params.Alias
	}
	for _, val := range pc.values {
		v, err := getValue(val)
		if err != nil {
			return err
		}
		sv, err := types.Convert(v, v.Tid)
		uc := dst.New(pc.Attr)
		uc.AddValue("_name_", sv)
		dst.AddListChild(fieldName, uc)
	}
	return nil
}

func addCheckPwd(pc *SubGraph, val *protos.TaskValue, dst outputNode) {
	c := types.ValueForType(types.BoolID)
	c.Value = task.ToBool(val)
	uc := dst.New(pc.Attr)
	uc.AddValue("checkpwd", c)
	dst.AddListChild(pc.Attr, uc)
}

func alreadySeen(parentIds []uint64, uid uint64) bool {
	for _, id := range parentIds {
		if id == uid {
			return true
		}
	}
	return false
}

// This method gets the values and children for a subprotos.
func (sg *SubGraph) preTraverse(uid uint64, dst, parent outputNode) error {
	invalidUids := make(map[uint64]bool)

	if sg.Params.IgnoreReflex {
		if sg.Params.parentIds == nil {
			parentIds := make([]uint64, 0, 10)
			sg.Params.parentIds = parentIds
		}
		if alreadySeen(sg.Params.parentIds, uid) {
			// A node can't have itself as the child at any level.
			return nil
		}
		// Push myself to stack before sending this to children.
		sg.Params.parentIds = append(sg.Params.parentIds, uid)
	}
	if sg.Params.GetUid {
		// If we are asked for count() and there are no other children,
		// then we dont return the uids at this level so that UI doesn't render
		// nodes without any other properties.
		if sg.Params.uidCount == "" || len(sg.Children) != 0 {
			dst.SetUID(uid, "_uid_")
		}
	}

	facetsNode := dst.New("@facets")
	// We go through all predicate children of the subprotos.
	for _, pc := range sg.Children {
		if pc.Params.ignoreResult {
			continue
		}
		if pc.Params.isGroupBy {
			dst.addGroupby(pc, pc.Attr)
			continue
		}
		if pc.IsInternal() {
			if pc.Params.Expand != "" {
				continue
			}
			if err := addInternalNode(pc, uid, dst); err != nil {
				return err
			}
			continue
		}

		if pc.IsListNode() {
			if err := addListNode(pc, dst); err != nil {
				return err
			}
			continue
		}

		if pc.uidMatrix == nil && pc.Attr != "_uid_" {
			// Can happen in recurse query.
			continue
		}
		idx := algo.IndexOf(pc.SrcUIDs, uid)
		if idx < 0 {
			continue
		}
		ul := pc.uidMatrix[idx]

		fieldName := pc.fieldName()
		if len(pc.counts) > 0 {
			addCount(pc, uint64(pc.counts[idx]), dst)
		} else if len(pc.SrcFunc) > 0 && pc.SrcFunc[0] == "checkpwd" {
			addCheckPwd(pc, pc.values[idx], dst)
		} else if len(ul.Uids) > 0 {
			var fcsList []*protos.Facets
			if pc.Params.Facet != nil {
				fcsList = pc.facetsMatrix[idx].FacetsList
			}

			if sg.Params.IgnoreReflex {
				pc.Params.parentIds = sg.Params.parentIds
			}
			// We create as many predicate entity children as the length of uids for
			// this predicate.
			for childIdx, childUID := range ul.Uids {
				if invalidUids[childUID] || fieldName == "" {
					continue
				}
				uc := dst.New(fieldName)
				if rerr := pc.preTraverse(childUID, uc, dst); rerr != nil {
					if rerr.Error() == "_INV_" {
						invalidUids[childUID] = true
						continue // next UID.
					}
					// Some other error.
					log.Printf("Error while traversal: %v", rerr)
					return rerr
				}

				if pc.Params.Facet != nil && len(fcsList) > childIdx {
					fs := fcsList[childIdx]
					fc := dst.New(fieldName)
					for _, f := range fs.Facets {
						fc.AddValue(f.Key, facets.ValFor(f))
					}
					if !fc.IsEmpty() {
						fcParent := dst.New("_")
						fcParent.AddMapChild("_", fc, false)
						uc.AddMapChild("@facets", fcParent, true)
					}
				}
				if !uc.IsEmpty() {
					dst.AddListChild(fieldName, uc)
				}
			}
			if pc.Params.uidCount != "" {
				uc := dst.New(fieldName)
				c := types.ValueForType(types.IntID)
				c.Value = int64(len(ul.Uids))
				uc.AddValue(pc.Params.uidCount, c)
				dst.AddListChild(fieldName, uc)
			}
		} else {
			if pc.Params.Alias == "" && len(pc.Params.Langs) > 0 {
				fieldName += "@"
				fieldName += strings.Join(pc.Params.Langs, ":")
			}
			tv := pc.values[idx]
			if pc.Params.Facet != nil && len(pc.facetsMatrix[idx].FacetsList) > 0 {
				fc := dst.New(fieldName)
				// in case of Value we have only one Facets
				for _, f := range pc.facetsMatrix[idx].FacetsList[0].Facets {
					fc.AddValue(f.Key, facets.ValFor(f))
				}
				if !fc.IsEmpty() {
					facetsNode.AddMapChild(fieldName, fc, false)
				}
			}

			if pc.Attr == "_uid_" {
				dst.SetUID(uid, pc.fieldName())
			} else {
				// if conversion not possible, we ignore it in the result.
				sv, convErr := convertWithBestEffort(tv, pc.Attr)
				if convErr == ErrEmptyVal {
					continue
				} else if convErr != nil {
					return convErr
				}
				// Only strings can have empty values.
				if sv.Tid == types.StringID && sv.Value.(string) == "_nil_" {
					sv.Value = ""
				}
				if !pc.Params.Normalize {
					dst.AddValue(fieldName, sv)
					continue
				}
				// If the query had the normalize directive, then we only add nodes
				// with an Alias.
				if pc.Params.Alias != "" {
					dst.AddValue(fieldName, sv)
				}
			}
		}
	}

	if sg.Params.IgnoreReflex {
		// Lets pop the stack.
		sg.Params.parentIds = (sg.Params.parentIds)[:len(sg.Params.parentIds)-1]
	}
	if !facetsNode.IsEmpty() {
		dst.AddMapChild("@facets", facetsNode, false)
	}
	return nil
}

// convert from task.Val to types.Value, based on schema appropriate type
// is already set in protos.Value
func convertWithBestEffort(tv *protos.TaskValue, attr string) (types.Val, error) {
	// value would be in binary format with appropriate type
	v, _ := getValue(tv)
	if !v.Tid.IsScalar() {
		return v, x.Errorf("Leaf predicate:'%v' must be a scalar.", attr)
	}
	if bytes.Equal(tv.Val, nil) {
		return v, ErrEmptyVal
	}
	// creates appropriate type from binary format
	sv, err := types.Convert(v, v.Tid)
	x.Checkf(err, "Error while interpreting appropriate type from binary")
	return sv, nil
}

func createProperty(prop string, v types.Val) *protos.Property {
	pval := toProtoValue(v)
	return &protos.Property{Prop: prop, Value: pval}
}

func isPresent(list []string, str string) bool {
	for _, v := range list {
		if v == str {
			return true
		}
	}
	return false
}

func mathCopy(dst *mathTree, src *gql.MathTree) error {
	// Either we'll have an operation specified, or the function specified.
	dst.Const = src.Const
	dst.Fn = src.Fn
	dst.Val = src.Val
	dst.Var = src.Var

	for _, mc := range src.Child {
		child := &mathTree{}
		if err := mathCopy(child, mc); err != nil {
			return err
		}
		dst.Child = append(dst.Child, child)
	}
	return nil
}

func filterCopy(sg *SubGraph, ft *gql.FilterTree) error {
	// Either we'll have an operation specified, or the function specified.
	if len(ft.Op) > 0 {
		sg.FilterOp = ft.Op
	} else {
		sg.Attr = ft.Func.Attr
		if !isValidFuncName(ft.Func.Name) {
			return x.Errorf("Invalid function name : %s", ft.Func.Name)
		}

		sg.SrcFunc = append(sg.SrcFunc, ft.Func.Name)
		isUidFuncWithoutVar := isUidFnWithoutVar(ft.Func)
		if isUidFuncWithoutVar {
			sg.populate(ft.Func.UID)
		} else {
			sg.SrcFunc = append(sg.SrcFunc, ft.Func.Lang)
			sg.SrcFunc = append(sg.SrcFunc, ft.Func.Args...)
			sg.Params.NeedsVar = append(sg.Params.NeedsVar, ft.Func.NeedsVar...)
		}
	}
	for _, ftc := range ft.Child {
		child := &SubGraph{}
		if err := filterCopy(child, ftc); err != nil {
			return err
		}
		sg.Filters = append(sg.Filters, child)
	}
	return nil
}

func uniqueKey(gchild *gql.GraphQuery) string {
	key := gchild.Attr
	if gchild.Func != nil {
		key += fmt.Sprintf("%v", gchild.Func)
	}
	// This is the case when we ask for a variable.
	if gchild.Attr == "val" {
		// E.g. a as age, result is returned as var(a)
		if gchild.Var != "" && gchild.Var != "val" {
			key = fmt.Sprintf("val(%v)", gchild.Var)
		} else if len(gchild.NeedsVar) > 0 {
			// For var(s)
			key = fmt.Sprintf("val(%v)", gchild.NeedsVar[0].Name)
		}

		// Could be min(var(x)) && max(var(x))
		if gchild.Func != nil {
			key += gchild.Func.Name
		}
	}
	if gchild.IsCount { // ignore count subgraphs..
		key += "count"
	}
	if len(gchild.Langs) > 0 {
		key += fmt.Sprintf("%v", gchild.Langs)
	}
	if gchild.MathExp != nil {
		// We would only be here if Alias is empty, so Var would be non
		// empty because MathExp should have atleast one of them.
		key = fmt.Sprintf("val(%+v)", gchild.Var)
	}
	if gchild.IsGroupby {
		key += "groupby"
	}
	return key
}

func treeCopy(ctx context.Context, gq *gql.GraphQuery, sg *SubGraph) error {
	// Typically you act on the current node, and leave recursion to deal with
	// children. But, in this case, we don't want to muck with the current
	// node, because of the way we're dealing with the root node.
	// So, we work on the children, and then recurse for grand children.
	attrsSeen := make(map[string]struct{})

	for _, gchild := range gq.Children {
		if (sg.Params.Alias == "shortest" || sg.Params.Alias == "recurse") &&
			gchild.Expand != "" {
			return x.Errorf("expand() not allowed inside shortest/recurse")
		}

		key := ""
		if gchild.Alias != "" {
			key = gchild.Alias
		} else {
			key = uniqueKey(gchild)
		}
		if _, ok := attrsSeen[key]; ok {
			return x.Errorf("%s not allowed multiple times in same sub-query.",
				key)
		}
		attrsSeen[key] = struct{}{}

		args := params{
<<<<<<< HEAD
			Alias:          gchild.Alias,
			Langs:          gchild.Langs,
			GetUid:         sg.Params.GetUid,
			Var:            gchild.Var,
			Normalize:      sg.Params.Normalize,
			isInternal:     gchild.IsInternal,
			Expand:         gchild.Expand,
			isGroupBy:      gchild.IsGroupby,
			groupbyAttrs:   gchild.GroupbyAttrs,
			FacetVar:       gchild.FacetVar,
			uidCount:       gchild.UidCount,
			Cascade:        sg.Params.Cascade,
			FacetOrder:     gchild.FacetOrder,
			FacetOrderDesc: gchild.FacetDesc,
=======
			Alias:        gchild.Alias,
			Langs:        gchild.Langs,
			GetUid:       sg.Params.GetUid,
			Var:          gchild.Var,
			Normalize:    sg.Params.Normalize,
			isInternal:   gchild.IsInternal,
			Expand:       gchild.Expand,
			isGroupBy:    gchild.IsGroupby,
			groupbyAttrs: gchild.GroupbyAttrs,
			FacetVar:     gchild.FacetVar,
			uidCount:     gchild.UidCount,
			Cascade:      sg.Params.Cascade,
			IgnoreReflex: sg.Params.IgnoreReflex,
>>>>>>> 07abc9a2
		}
		if gchild.Facets != nil {
			args.Facet = &protos.Param{gchild.Facets.AllKeys, gchild.Facets.Keys}
		}

		args.NeedsVar = append(args.NeedsVar, gchild.NeedsVar...)
		if gchild.IsCount {
			if len(gchild.Children) != 0 {
				return errors.New("Node with count cannot have child attributes")
			}
			args.DoCount = true
		}

		for argk := range gchild.Args {
			if !isValidArg(argk) {
				return x.Errorf("Invalid argument : %s", argk)
			}
		}
		if err := args.fill(gchild); err != nil {
			return err
		}

		dst := &SubGraph{
			Attr:   gchild.Attr,
			Params: args,
		}
		if gchild.MathExp != nil {
			mathExp := &mathTree{}
			if err := mathCopy(mathExp, gchild.MathExp); err != nil {
				return err
			}
			dst.MathExp = mathExp
		}

		if gchild.Func != nil &&
			(gchild.Func.IsAggregator() || gchild.Func.IsPasswordVerifier()) {
			f := gchild.Func.Name
			if len(gchild.Children) != 0 {
				note := fmt.Sprintf("Node with %q cant have child attr", f)
				return errors.New(note)
			}
			// embedded filter will cause ambiguous output like following,
			// director.film @filter(gt(initial_release_date, "2016")) {
			//    min(initial_release_date @filter(gt(initial_release_date, "1986"))
			// }
			if gchild.Filter != nil {
				note := fmt.Sprintf("Node with %q cant have filter,", f) +
					" please place the filter on the upper level"
				return errors.New(note)
			}
			dst.SrcFunc = append(dst.SrcFunc, gchild.Func.Name)
			dst.SrcFunc = append(dst.SrcFunc, gchild.Func.Lang)
			dst.SrcFunc = append(dst.SrcFunc, gchild.Func.Args...)
		}

		if gchild.Filter != nil {
			dstf := &SubGraph{}
			if err := filterCopy(dstf, gchild.Filter); err != nil {
				return err
			}
			dst.Filters = append(dst.Filters, dstf)
		}

		if gchild.FacetsFilter != nil {
			facetsFilter, err := toFacetsFilter(gchild.FacetsFilter)
			if err != nil {
				return err
			}
			dst.facetsFilter = facetsFilter
		}

		sg.Children = append(sg.Children, dst)
		if err := treeCopy(ctx, gchild, dst); err != nil {
			return err
		}
	}
	return nil
}

func (args *params) fill(gq *gql.GraphQuery) error {
	if v, ok := gq.Args["offset"]; ok {
		offset, err := strconv.ParseInt(v, 0, 32)
		if err != nil {
			return err
		}
		args.Offset = int(offset)
	}
	if v, ok := gq.Args["after"]; ok {
		after, err := strconv.ParseUint(v, 0, 64)
		if err != nil {
			return err
		}
		args.AfterUID = uint64(after)
	}
	if v, ok := gq.Args["depth"]; ok && (args.Alias == "recurse" ||
		args.Alias == "shortest") {
		from, err := strconv.ParseUint(v, 0, 64)
		if err != nil {
			return err
		}
		args.ExploreDepth = from
	}
	if v, ok := gq.Args["numpaths"]; ok && args.Alias == "shortest" {
		numPaths, err := strconv.ParseUint(v, 0, 64)
		if err != nil {
			return err
		}
		args.numPaths = int(numPaths)
	}
	if v, ok := gq.Args["from"]; ok && args.Alias == "shortest" {
		from, err := strconv.ParseUint(v, 0, 64)
		if err != nil {
			return err
		}
		args.From = uint64(from)
	}
	if v, ok := gq.Args["to"]; ok && args.Alias == "shortest" {
		to, err := strconv.ParseUint(v, 0, 64)
		if err != nil {
			return err
		}
		args.To = uint64(to)
	}
	if v, ok := gq.Args["first"]; ok {
		first, err := strconv.ParseInt(v, 0, 32)
		if err != nil {
			return err
		}
		args.Count = int(first)
	}
	if v, ok := gq.Args["orderasc"]; ok {
		args.Order = v
	} else if v, ok := gq.Args["orderdesc"]; ok {
		args.Order = v
		args.OrderDesc = true
	}
	return nil
}

// ToSubGraph converts the GraphQuery into the internal SubGraph instance type.
func ToSubGraph(ctx context.Context, gq *gql.GraphQuery) (*SubGraph, error) {
	sg, err := newGraph(ctx, gq)
	if err != nil {
		return nil, err
	}
	err = treeCopy(ctx, gq, sg)
	return sg, err
}

func isDebug(ctx context.Context) bool {
	var debug bool
	// gRPC client passes information about debug as metadata.
	if md, ok := metadata.FromIncomingContext(ctx); ok {
		// md is a map[string][]string
		debug = len(md["debug"]) > 0 && md["debug"][0] == "true"
	}
	// HTTP passes information about debug as query parameter which is attached to context.
	return debug || ctx.Value("debug") == "true"
}

func (sg *SubGraph) populate(uids []uint64) error {
	// Put sorted entries in matrix.
	sort.Slice(uids, func(i, j int) bool { return uids[i] < uids[j] })
	sg.uidMatrix = []*protos.List{{uids}}
	// User specified list may not be sorted.
	sg.SrcUIDs = &protos.List{uids}
	return nil
}

// newGraph returns the SubGraph and its task query.
func newGraph(ctx context.Context, gq *gql.GraphQuery) (*SubGraph, error) {
	// This would set the Result field in SubGraph,
	// and populate the children for attributes.
	if len(gq.UID) == 0 && gq.Func == nil && len(gq.NeedsVar) == 0 && gq.Alias != "shortest" {
		err := x.Errorf("Invalid query, query internal id is zero and generator is nil")
		if tr, ok := trace.FromContext(ctx); ok {
			tr.LazyPrintf(err.Error())
		}
		return nil, err
	}

	// For the root, the name to be used in result is stored in Alias, not Attr.
	// The attr at root (if present) would stand for the source functions attr.
	args := params{
		GetUid:       isDebug(ctx),
		Alias:        gq.Alias,
		Langs:        gq.Langs,
		Var:          gq.Var,
		ParentVars:   make(map[string]varValue),
		Normalize:    gq.Normalize,
		Cascade:      gq.Cascade,
		isGroupBy:    gq.IsGroupby,
		groupbyAttrs: gq.GroupbyAttrs,
		uidCount:     gq.UidCount,
		IgnoreReflex: gq.IgnoreReflex,
	}
	if gq.Facets != nil {
		args.Facet = &protos.Param{gq.Facets.AllKeys, gq.Facets.Keys}
	}

	for _, it := range gq.NeedsVar {
		args.NeedsVar = append(args.NeedsVar, it)
	}

	for argk := range gq.Args {
		if !isValidArg(argk) {
			return nil, x.Errorf("Invalid argument : %s", argk)
		}
	}
	if err := args.fill(gq); err != nil {
		return nil, err
	}

	sg := &SubGraph{
		Params: args,
	}

	isUidFuncWithoutVar := gq.Func != nil && isUidFnWithoutVar(gq.Func)
	// Uid function doesnt have Attr. It just has a list of ids
	if gq.Func != nil && !isUidFuncWithoutVar {
		if gq.Func.Attr != "uid" {
			sg.Attr = gq.Func.Attr
		}
		if !isValidFuncName(gq.Func.Name) {
			return nil, x.Errorf("Invalid function name : %s", gq.Func.Name)
		}
		sg.SrcFunc = append(sg.SrcFunc, gq.Func.Name)
		sg.SrcFunc = append(sg.SrcFunc, gq.Func.Lang)
		sg.SrcFunc = append(sg.SrcFunc, gq.Func.Args...)
	}

	if isUidFuncWithoutVar && len(gq.Func.NeedsVar) == 0 && len(gq.UID) > 0 {
		if err := sg.populate(gq.UID); err != nil {
			return nil, err
		}
	}

	sg.values = createNilValuesList(1)
	// Copy roots filter.
	if gq.Filter != nil {
		sgf := &SubGraph{}
		if err := filterCopy(sgf, gq.Filter); err != nil {
			return nil, err
		}
		sg.Filters = append(sg.Filters, sgf)
	}
	if gq.FacetsFilter != nil {
		facetsFilter, err := toFacetsFilter(gq.FacetsFilter)
		if err != nil {
			return nil, err
		}
		sg.facetsFilter = facetsFilter
	}
	return sg, nil
}

func createNilValuesList(count int) []*protos.TaskValue {
	out := make([]*protos.TaskValue, count)
	for i := 0; i < count; i++ {
		out[i] = &protos.TaskValue{
			Val: x.Nilbyte,
		}
	}
	return out
}

func toFacetsFilter(gft *gql.FilterTree) (*protos.FilterTree, error) {
	if gft == nil {
		return nil, nil
	}
	if gft.Func != nil && len(gft.Func.NeedsVar) != 0 {
		return nil, x.Errorf("Variables not supported in protos.FilterTree")
	}
	ftree := new(protos.FilterTree)
	ftree.Op = gft.Op
	for _, gftc := range gft.Child {
		ftc, err := toFacetsFilter(gftc)
		if err != nil {
			return nil, err
		}
		ftree.Children = append(ftree.Children, ftc)
	}
	if gft.Func != nil {
		ftree.Func = &protos.Function{
			Key:  gft.Func.Attr,
			Name: gft.Func.Name,
			Args: []string{},
		}
		ftree.Func.Args = append(ftree.Func.Args, gft.Func.Args...)
	}
	return ftree, nil
}

// createTaskQuery generates the query buffer.
func createTaskQuery(sg *SubGraph) *protos.Query {
	attr := sg.Attr
	// Might be safer than just checking first byte due to i18n
	reverse := strings.HasPrefix(attr, "~")
	if reverse {
		attr = strings.TrimPrefix(attr, "~")
	}
	out := &protos.Query{
		Attr:         attr,
		Langs:        sg.Params.Langs,
		Reverse:      reverse,
		SrcFunc:      sg.SrcFunc,
		AfterUid:     sg.Params.AfterUID,
		DoCount:      len(sg.Filters) == 0 && sg.Params.DoCount,
		FacetParam:   sg.Params.Facet,
		FacetsFilter: sg.facetsFilter,
	}
	if sg.SrcUIDs != nil {
		out.UidList = sg.SrcUIDs
	}
	return out
}

type varValue struct {
	Uids *protos.List
	Vals map[uint64]types.Val
	path []*SubGraph // This stores the subgraph path from root to var definition.
	// TODO: Check if we can do without this field.
	strList []*protos.TaskValue
}

func evalLevelAgg(doneVars map[string]varValue, sg, parent *SubGraph) (mp map[uint64]types.Val,
	rerr error) {
	if parent == nil {
		return mp, ErrWrongAgg
	}
	var relSG *SubGraph
	needsVar := sg.Params.NeedsVar[0].Name
	for _, ch := range parent.Children {
		if sg == ch {
			continue
		}
		if ch.Params.FacetVar != nil {
			for _, v := range ch.Params.FacetVar {
				if v == needsVar {
					relSG = ch
				}
			}
		}
		for _, cch := range ch.Children {
			// Find the sibling node whose child has the required variable.
			if cch.Params.Var == needsVar {
				relSG = ch
			}
		}
	}
	if relSG == nil {
		return mp, x.Errorf("Invalid variable aggregation. Check the levels.")
	}

	vals := doneVars[needsVar].Vals
	mp = make(map[uint64]types.Val)
	// Go over the sibling node and aggregate.
	for i, list := range relSG.uidMatrix {

		ag := aggregator{
			name: sg.SrcFunc[0],
		}
		for _, uid := range list.Uids {
			if val, ok := vals[uid]; ok {
				ag.Apply(val)
			}
		}
		v, err := ag.Value()
		if err != nil && err != ErrEmptyVal {
			return mp, err
		}
		if v.Value != nil {
			mp[relSG.SrcUIDs.Uids[i]] = v
		}
	}
	return mp, nil
}

func (mt *mathTree) extractVarNodes() []*mathTree {
	var nodeList []*mathTree
	for _, ch := range mt.Child {
		nodeList = append(nodeList, ch.extractVarNodes()...)
	}
	if mt.Var != "" {
		nodeList = append(nodeList, mt)
		return nodeList
	}
	return nodeList
}

// transformTo transforms fromNode to toNode level using the path between them and the
// corresponding uidMatrices.
func (fromNode *varValue) transformTo(toPath []*SubGraph) (map[uint64]types.Val, error) {
	if len(toPath) < len(fromNode.path) {
		return fromNode.Vals, nil
	}

	idx := 0
	for ; idx < len(fromNode.path); idx++ {
		if fromNode.path[idx] != toPath[idx] {
			return fromNode.Vals, nil
		}
	}

	newMap := fromNode.Vals
	if newMap == nil {
		return map[uint64]types.Val{}, nil
	}
	for ; idx < len(toPath); idx++ {
		curNode := toPath[idx]
		tempMap := make(map[uint64]types.Val)
		if idx == 0 {
			continue
		}

		for i := 0; i < len(curNode.uidMatrix); i++ {
			ul := curNode.uidMatrix[i]
			srcUid := curNode.SrcUIDs.Uids[i]
			curVal, ok := newMap[srcUid]
			if !ok || curVal.Value == nil {
				continue
			}
			if curVal.Tid != types.IntID && curVal.Tid != types.FloatID {
				return nil, x.Errorf("Encountered non int/float type for summing")
			}
			for j := 0; j < len(ul.Uids); j++ {
				dstUid := ul.Uids[j]
				ag := aggregator{name: "sum"}
				ag.Apply(curVal)
				ag.Apply(tempMap[dstUid])
				val, err := ag.Value()
				if err != nil {
					continue
				}
				tempMap[dstUid] = val
			}
		}
		newMap = tempMap
	}
	return newMap, nil
}

// transformVars transforms all the variables to the variable at the lowest level
func (sg *SubGraph) transformVars(doneVars map[string]varValue,
	path []*SubGraph) error {
	mNode := sg.MathExp
	mvarList := mNode.extractVarNodes()
	for i := 0; i < len(mvarList); i++ {
		mt := mvarList[i]
		curNode := doneVars[mt.Var]
		newMap, err := curNode.transformTo(path)
		if err != nil {
			return err
		}
		mt.Val = newMap
	}
	return nil
}

func (sg *SubGraph) valueVarAggregation(doneVars map[string]varValue, path []*SubGraph,
	parent *SubGraph) error {
	if !sg.IsInternal() && !sg.IsGroupBy() {
		return nil
	}

	if sg.IsGroupBy() {
		err := sg.processGroupBy(doneVars, path)
		if err != nil {
			return err
		}
	} else if len(sg.SrcFunc) > 0 && !parent.IsGroupBy() && isAggregatorFn(sg.SrcFunc[0]) {
		// Aggregate the value over level.
		mp, err := evalLevelAgg(doneVars, sg, parent)
		if err != nil {
			return err
		}
		if sg.Params.Var != "" {
			it := doneVars[sg.Params.Var]
			it.Vals = mp
			doneVars[sg.Params.Var] = it
		}
		sg.Params.uidToVal = mp
	} else if sg.MathExp != nil {
		// Preprocess to bring all variables to the same level.
		err := sg.transformVars(doneVars, path)
		if err != nil {
			return err
		}

		err = evalMathTree(sg.MathExp)
		if err != nil {
			return err
		}
		if sg.MathExp.Val != nil {
			it := doneVars[sg.Params.Var]
			it.Vals = sg.MathExp.Val
			// The path of math node is the path of max var node used in it.
			it.path = path
			doneVars[sg.Params.Var] = it
			sg.Params.uidToVal = sg.MathExp.Val
		} else if sg.MathExp.Const.Value != nil {
			// Assign the const for all the srcUids.
			mp := make(map[uint64]types.Val)
			rangeOver := sg.SrcUIDs
			if parent == nil {
				rangeOver = sg.DestUIDs
			}
			if rangeOver == nil {
				it := doneVars[sg.Params.Var]
				it.Vals = mp
				doneVars[sg.Params.Var] = it
				return nil
			}
			for _, uid := range rangeOver.Uids {
				mp[uid] = sg.MathExp.Const
			}
			it := doneVars[sg.Params.Var]
			it.Vals = mp
			doneVars[sg.Params.Var] = it
			sg.Params.uidToVal = mp
		} else {
			return x.Errorf("Missing values/constant in math expression")
		}
		// Put it in this node.
	} else if len(sg.Params.NeedsVar) > 0 {
		// This is a var() block.
		srcVar := sg.Params.NeedsVar[0]
		srcMap := doneVars[srcVar.Name]
		// The value var can be empty. No need to check for nil.
		sg.Params.uidToVal = srcMap.Vals
	} else {
		return x.Errorf("Unhandled internal node %v with parent %v", sg.Attr, parent.Attr)
	}
	return nil
}

func (sg *SubGraph) populatePostAggregation(doneVars map[string]varValue, path []*SubGraph,
	parent *SubGraph) error {
	for idx := 0; idx < len(sg.Children); idx++ {
		child := sg.Children[idx]
		path = append(path, sg)
		err := child.populatePostAggregation(doneVars, path, sg)
		path = path[:len(path)-1]
		if err != nil {
			return err
		}
	}
	return sg.valueVarAggregation(doneVars, path, parent)
}

func (sg *SubGraph) updateUidMatrix() {
	for _, l := range sg.uidMatrix {
		if sg.Params.Order != "" {
			// We can't do intersection directly as the list is not sorted by UIDs.
			// So do filter.
			algo.ApplyFilter(l, func(uid uint64, idx int) bool {
				i := algo.IndexOf(sg.DestUIDs, uid) // Binary search.
				if i >= 0 {
					return true
				}
				return false
			})
		} else {
			// If we didn't order on UIDmatrix, it'll be sorted.
			algo.IntersectWith(l, sg.DestUIDs, l)
		}
	}

}

func (sg *SubGraph) populateVarMap(doneVars map[string]varValue,
	sgPath []*SubGraph) error {
	if sg.DestUIDs == nil || sg.IsGroupBy() {
		return nil
	}
	out := make([]uint64, 0, len(sg.DestUIDs.Uids))
	if sg.Params.Alias == "shortest" {
		goto AssignStep
	}

	if len(sg.Filters) > 0 {
		sg.updateUidMatrix()
	}
	for _, child := range sg.Children {
		sgPath = append(sgPath, sg) // Add the current node to path
		child.populateVarMap(doneVars, sgPath)
		sgPath = sgPath[:len(sgPath)-1] // Backtrack
		if !sg.Params.Cascade {
			continue
		}

		// Intersect the UidMatrix with the DestUids as some UIDs might have been removed
		// by other operations. So we need to apply it on the UidMatrix.
		child.updateUidMatrix()
	}

	if !sg.Params.Cascade {
		goto AssignStep
	}

	// Filter out UIDs that don't have atleast one UID in every child.
	for i, uid := range sg.DestUIDs.Uids {
		var exclude bool
		for _, child := range sg.Children {
			// For _uid_ we dont actually populate the uidMatrix or values. So a node asking for
			// _uid_ would always be excluded. Therefore we skip it.
			if child.Attr == "_uid_" {
				continue
			}

			// If the length of child UID list is zero and it has no valid value, then the
			// current UID should be removed from this level.
			if !child.IsInternal() &&
				// Check len before accessing index.
				(len(child.values) <= i || len(child.values[i].Val) == 0) && (len(child.counts) <= i) &&
				(len(child.uidMatrix) <= i || len(child.uidMatrix[i].Uids) == 0) {
				exclude = true
				break
			}
		}
		if !exclude {
			out = append(out, uid)
		}
	}
	// Note the we can't overwrite DestUids, as it'd also modify the SrcUids of
	// next level and the mapping from SrcUids to uidMatrix would be lost.
	sg.DestUIDs = &protos.List{out}

AssignStep:
	return sg.assignVars(doneVars, sgPath)
}

func (sg *SubGraph) assignVars(doneVars map[string]varValue, sgPath []*SubGraph) error {
	if doneVars == nil || (sg.Params.Var == "" && sg.Params.FacetVar == nil) {
		return nil
	}

	sgPathCopy := make([]*SubGraph, len(sgPath))
	copy(sgPathCopy, sgPath)
	err := sg.populateUidValVar(doneVars, sgPathCopy)
	if err != nil {
		return err
	}
	return sg.populateFacetVars(doneVars, sgPathCopy)
}

func (sg *SubGraph) populateUidValVar(doneVars map[string]varValue, sgPath []*SubGraph) error {
	if sg.Params.Var != "" {
		if sg.IsListNode() {
			// This is a predicates list.
			doneVars[sg.Params.Var] = varValue{
				strList: sg.values,
				path:    sgPath,
			}
		} else if len(sg.counts) != 0 {
			// This implies it is a value variable.
			doneVars[sg.Params.Var] = varValue{
				Vals: make(map[uint64]types.Val),
				path: sgPath,
			}
			for idx, uid := range sg.SrcUIDs.Uids {
				val := types.Val{
					Tid:   types.IntID,
					Value: int64(sg.counts[idx]),
				}
				doneVars[sg.Params.Var].Vals[uid] = val
			}
		} else if len(sg.DestUIDs.Uids) != 0 {
			// This implies it is a entity variable.
			doneVars[sg.Params.Var] = varValue{
				Uids: sg.DestUIDs,
				path: sgPath,
			}
		} else if len(sg.values) != 0 && sg.SrcUIDs != nil && len(sgPath) != 0 {
			// This implies it is a value variable.
			// NOTE: Value variables cannot be defined and used in the same query block. so
			// checking len(sgPath) is okay.
			doneVars[sg.Params.Var] = varValue{
				Vals: make(map[uint64]types.Val),
				path: sgPath,
			}
			for idx, uid := range sg.SrcUIDs.Uids {
				val, err := convertWithBestEffort(sg.values[idx], sg.Attr)
				if err != nil {
					continue
				}
				doneVars[sg.Params.Var].Vals[uid] = val
			}
		} else {
			// Insert a empty entry to keep the dependency happy.
			doneVars[sg.Params.Var] = varValue{
				path: sgPath,
			}
		}
	}
	return nil
}
func (sg *SubGraph) populateFacetVars(doneVars map[string]varValue, sgPath []*SubGraph) error {
	if sg.Params.FacetVar != nil && sg.Params.Facet != nil {
		sgPath = append(sgPath, sg)

		for _, it := range sg.Params.Facet.Keys {
			fvar, ok := sg.Params.FacetVar[it]
			if !ok {
				continue
			}
			doneVars[fvar] = varValue{
				Vals: make(map[uint64]types.Val),
				path: sgPath,
			}
		}

		if len(sg.facetsMatrix) == 0 {
			return nil
		}

		// Note: We ignore the facets if its a value edge as we can't
		// attach the value to any node.
		for i, uids := range sg.uidMatrix {
			for j, uid := range uids.Uids {
				facet := sg.facetsMatrix[i].FacetsList[j]
				for _, f := range facet.Facets {
					fvar, ok := sg.Params.FacetVar[f.Key]
					if ok {
						if pVal, ok := doneVars[fvar].Vals[uid]; !ok {
							doneVars[fvar].Vals[uid] = facets.ValFor(f)
						} else {
							// If the value is int/float we add them up. Else we throw an error as
							// many to one maps are not allowed for other types.
							nVal := facets.ValFor(f)
							if nVal.Tid != types.IntID && nVal.Tid != types.FloatID {
								return x.Errorf("Repeated id with non int/float value for facet var encountered.")
							}
							ag := aggregator{name: "sum"}
							ag.Apply(pVal)
							ag.Apply(nVal)
							fVal, err := ag.Value()
							if err != nil {
								continue
							}
							doneVars[fvar].Vals[uid] = fVal
						}
					}
				}
			}
		}
	}
	return nil
}

func (sg *SubGraph) recursiveFillVars(doneVars map[string]varValue) error {
	err := sg.fillVars(doneVars)
	if err != nil {
		return err
	}
	for _, child := range sg.Children {
		err = child.recursiveFillVars(doneVars)
		if err != nil {
			return err
		}
	}
	for _, fchild := range sg.Filters {
		err = fchild.recursiveFillVars(doneVars)
		if err != nil {
			return err
		}
	}
	return nil
}

func (sg *SubGraph) fillVars(mp map[string]varValue) error {
	lists := make([]*protos.List, 0, 3)
	for _, v := range sg.Params.NeedsVar {
		if l, ok := mp[v.Name]; ok {
			if (v.Typ == gql.ANY_VAR || v.Typ == gql.LIST_VAR) && l.strList != nil {
				sg.ExpandPreds = l.strList
			} else if (v.Typ == gql.ANY_VAR || v.Typ == gql.UID_VAR) && l.Uids != nil {
				lists = append(lists, l.Uids)
			} else if (v.Typ == gql.ANY_VAR || v.Typ == gql.VALUE_VAR) && len(l.Vals) != 0 {
				// This should happened only once.
				sg.Params.uidToVal = l.Vals
			} else if len(l.Vals) != 0 && (v.Typ == gql.ANY_VAR || v.Typ == gql.UID_VAR) {
				// Derive the UID list from value var.
				uids := make([]uint64, 0, len(l.Vals))
				for k := range l.Vals {
					uids = append(uids, k)
				}
				sort.Slice(uids, func(i, j int) bool {
					return uids[i] < uids[j]
				})
				lists = append(lists, &protos.List{uids})
			} else if len(l.Vals) != 0 || l.Uids != nil {
				return x.Errorf("Wrong variable type encountered for var(%v) %v.", v.Name, v.Typ)
			}
		}
	}
	lists = append(lists, sg.DestUIDs)
	sg.DestUIDs = algo.MergeSorted(lists)
	return nil
}

func (sg *SubGraph) ApplyIneqFunc() error {
	if sg.Params.uidToVal == nil {
		return x.Errorf("Expected a vaild value map. But Empty.")
	}
	var typ types.TypeID
	for _, v := range sg.Params.uidToVal {
		typ = v.Tid
		break
	}
	val := sg.SrcFunc[3]
	src := types.Val{types.StringID, []byte(val)}
	dst, err := types.Convert(src, typ)
	if err != nil {
		return x.Errorf("Invalid argment %v. Comparing with different type", val)
	}
	if sg.SrcUIDs != nil {
		for _, uid := range sg.SrcUIDs.Uids {
			curVal, ok := sg.Params.uidToVal[uid]
			if ok && types.CompareVals(sg.SrcFunc[0], curVal, dst) {
				sg.DestUIDs.Uids = append(sg.DestUIDs.Uids, uid)
			}
		}
	} else {
		// This means its a root as SrcUIDs is nil
		for uid, curVal := range sg.Params.uidToVal {
			if types.CompareVals(sg.SrcFunc[0], curVal, dst) {
				sg.DestUIDs.Uids = append(sg.DestUIDs.Uids, uid)
			}
		}
		sort.Slice(sg.DestUIDs.Uids, func(i, j int) bool {
			return sg.DestUIDs.Uids[i] < sg.DestUIDs.Uids[j]
		})
		sg.uidMatrix = []*protos.List{sg.DestUIDs}
	}
	return nil
}

func (sg *SubGraph) appendDummyValues() {
	var l protos.List
	var val protos.TaskValue
	for i := 0; i < len(sg.SrcUIDs.Uids); i++ {
		// This is necessary so that preTraverse can be processed smoothly.
		sg.uidMatrix = append(sg.uidMatrix, &l)
		sg.values = append(sg.values, &val)
	}
}

// ProcessGraph processes the SubGraph instance accumulating result for the query
// from different instances. Note: taskQuery is nil for root node.
func ProcessGraph(ctx context.Context, sg, parent *SubGraph, rch chan error) {
	var err error
	if parent == nil && len(sg.SrcFunc) > 0 && sg.SrcFunc[0] == "uid" {
		// I'm root and I'm using some variable that has been populated.
		// Retain the actual order in uidMatrix. But sort the destUids.
		if sg.SrcUIDs != nil && len(sg.SrcUIDs.Uids) != 0 {
			// I am root. I don't have any function to execute, and my
			// result has been prepared for me already by list passed by the user.
			// uidmatrix retains the order. SrcUids are sorted (in newGraph).
			sg.DestUIDs = sg.SrcUIDs
		} else {
			// Populated variable.
			o := make([]uint64, len(sg.DestUIDs.Uids))
			copy(o, sg.DestUIDs.Uids)
			sg.uidMatrix = []*protos.List{{o}}
			sort.Slice(sg.DestUIDs.Uids, func(i, j int) bool { return sg.DestUIDs.Uids[i] < sg.DestUIDs.Uids[j] })
		}
	} else if len(sg.Attr) == 0 {
		// If we have a filter SubGraph which only contains an operator,
		// it won't have any attribute to work on.
		// This is to allow providing SrcUIDs to the filter children.
		// Each filter use it's own (shallow) copy of SrcUIDs, so there is no race conditions,
		// when multiple filters replace their sg.DestUIDs
		sg.DestUIDs = &protos.List{sg.SrcUIDs.Uids}
	} else {
		if len(sg.SrcFunc) > 0 && sg.SrcFunc[0] == "uid" {
			// If its a uid() filter, we just have to intersect the SrcUIDs with DestUIDs
			// and return.
			sg.fillVars(sg.Params.ParentVars)
			algo.IntersectWith(sg.DestUIDs, sg.SrcUIDs, sg.DestUIDs)
			rch <- nil
			return
		}
		if len(sg.SrcFunc) > 0 && isInequalityFn(sg.SrcFunc[0]) && sg.Attr == "val" {
			// This is a ineq function which uses a value variable.
			err = sg.ApplyIneqFunc()
			if parent != nil {
				rch <- err
				return
			}
		} else {
			taskQuery := createTaskQuery(sg)
			result, err := worker.ProcessTaskOverNetwork(ctx, taskQuery)
			if err != nil {
				if tr, ok := trace.FromContext(ctx); ok {
					tr.LazyPrintf("Error while processing task: %+v", err)
				}
				rch <- err
				return
			}

			if sg.Attr == "_predicate_" {
				sg.Params.isListNode = true
			}
			sg.uidMatrix = result.UidMatrix
			sg.values = result.Values
			sg.facetsMatrix = result.FacetMatrix
			sg.counts = result.Counts

			if sg.Params.DoCount && len(sg.Filters) == 0 {
				// If there is a filter, we need to do more work to get the actual count.
				if tr, ok := trace.FromContext(ctx); ok {
					tr.LazyPrintf("Zero uids. Only count requested")
				}
				rch <- nil
				return
			}

			if result.IntersectDest {
				sg.DestUIDs = algo.IntersectSorted(result.UidMatrix)
			} else {
				sg.DestUIDs = algo.MergeSorted(result.UidMatrix)
			}

			if parent == nil {
				// I'm root. We reach here if root had a function.
				sg.uidMatrix = []*protos.List{sg.DestUIDs}
			}
		}
	}

	if sg.DestUIDs == nil || len(sg.DestUIDs.Uids) == 0 {
		// Looks like we're done here. Be careful with nil srcUIDs!
		if tr, ok := trace.FromContext(ctx); ok {
			tr.LazyPrintf("Zero uids for %q. Num attr children: %v", sg.Attr, len(sg.Children))
		}
		out := sg.Children[:0]
		for _, child := range sg.Children {
			if child.IsInternal() && child.Attr == "expand" {
				continue
			}
			out = append(out, child)
		}
		sg.Children = out // Remove any expand nodes we might have added.
		rch <- nil
		return
	}

	// Run filters if any.
	if len(sg.Filters) > 0 {
		// Run all filters in parallel.
		filterChan := make(chan error, len(sg.Filters))
		for _, filter := range sg.Filters {
			isUidFuncWithoutVar := len(filter.SrcFunc) > 0 && filter.SrcFunc[0] == "uid" &&
				len(filter.Params.NeedsVar) == 0
			// For uid function filter, no need for processing. User already gave us the
			// list. Lets just update DestUIDs.
			if isUidFuncWithoutVar {
				filter.DestUIDs = filter.SrcUIDs
				filterChan <- nil
				continue
			}

			filter.SrcUIDs = sg.DestUIDs
			// Passing the pointer is okay since the filter only reads.
			filter.Params.ParentVars = sg.Params.ParentVars // Pass to the child.
			go ProcessGraph(ctx, filter, sg, filterChan)
		}

		var filterErr error
		for range sg.Filters {
			select {
			case err = <-filterChan:
				if err != nil {
					// Store error in a variable and wait for all filters to run
					// before returning. Else tracing causes crashes.
					filterErr = err
					if tr, ok := trace.FromContext(ctx); ok {
						tr.LazyPrintf("Error while processing filter task: %+v", err)
					}
				}

			case <-ctx.Done():
				filterErr = ctx.Err()
				if tr, ok := trace.FromContext(ctx); ok {
					tr.LazyPrintf("Context done before full execution: %+v", err)
				}
			}
		}

		if filterErr != nil {
			rch <- filterErr
			return
		}

		// Now apply the results from filter.
		var lists []*protos.List
		for _, filter := range sg.Filters {
			lists = append(lists, filter.DestUIDs)
		}
		if sg.FilterOp == "or" {
			sg.DestUIDs = algo.MergeSorted(lists)
		} else if sg.FilterOp == "not" {
			x.AssertTrue(len(sg.Filters) == 1)
			sg.DestUIDs = algo.Difference(sg.DestUIDs, sg.Filters[0].DestUIDs)
		} else {
			sg.DestUIDs = algo.IntersectSorted(lists)
		}
	}

	if len(sg.Params.Order) == 0 && len(sg.Params.FacetOrder) == 0 {
		// There is no ordering. Just apply pagination and return.
		if err = sg.applyPagination(ctx); err != nil {
			rch <- err
			return
		}
	} else {
		// If we are asked for count, we don't need to change the order of results.
		if !sg.Params.DoCount {
			// We need to sort first before pagination.
			if err = sg.applyOrderAndPagination(ctx); err != nil {
				rch <- err
				return
			}
		}
	}

	// We store any variable defined by this node in the map and pass it on
	// to the children which might depend on it.
	sg.assignVars(sg.Params.ParentVars, []*SubGraph{})

	// Here we consider handling count with filtering. We do this after
	// pagination because otherwise, we need to do the count with pagination
	// taken into account. For example, a PL might have only 50 entries but the
	// user wants to skip 100 entries and return 10 entries. In this case, you
	// should return a count of 0, not 10.
	// take care of the order
	if sg.Params.DoCount {
		x.AssertTrue(len(sg.Filters) > 0)
		sg.counts = make([]uint32, len(sg.uidMatrix))
		for i, ul := range sg.uidMatrix {
			// A possible optimization is to return the size of the intersection
			// without forming the intersection.
			algo.IntersectWith(ul, sg.DestUIDs, ul)
			sg.counts[i] = uint32(len(ul.Uids))
		}
		rch <- nil
		return
	}

	var out []*SubGraph
	for i := 0; i < len(sg.Children); i++ {
		child := sg.Children[i]

		if child.Params.Expand != "" {
			if child.Params.Expand == "_all_" {
				// Get the predicate list for expansion. Otherwise we already
				// have the list populated.
				child.ExpandPreds, err = GetNodePredicates(ctx, sg.DestUIDs)
				if err != nil {
					rch <- err
					return
				}
			}

			for _, v := range child.ExpandPreds {
				temp := new(SubGraph)
				*temp = *child
				temp.Params.isInternal = false
				temp.Params.Expand = ""
				if v.ValType != int32(types.StringID) {
					rch <- x.Errorf("Expected a string type")
					return
				}
				temp.Attr = string(v.Val)
				for _, ch := range sg.Children {
					if ch.isSimilar(temp) {
						rch <- x.Errorf("Repeated subgraph while using expand()")
						return
					}
				}
				out = append(out, temp)
			}
		} else {
			out = append(out, child)
			continue
		}
	}
	sg.Children = out

	if sg.IsGroupBy() {
		// Add the attrs required by groupby nodes
		for _, it := range sg.Params.groupbyAttrs {
			sg.Children = append(sg.Children, &SubGraph{
				Attr: it.Attr,
				Params: params{
					ignoreResult: true,
					Langs:        it.Langs,
				},
			})
		}
	}

	childChan := make(chan error, len(sg.Children))
	for i := 0; i < len(sg.Children); i++ {
		child := sg.Children[i]
		child.Params.ParentVars = make(map[string]varValue)
		for k, v := range sg.Params.ParentVars {
			child.Params.ParentVars[k] = v
		}

		child.SrcUIDs = sg.DestUIDs // Make the connection.
		if child.IsInternal() || child.Attr == "_uid_" {
			// We dont have to execute these nodes.
			if child.Attr == "_uid_" {
				// We dont need to call ProcessGraph for _uid_, as we already have uids
				// populated from parent and there is nothing to process but uidMatrix
				// and values need to have the right sizes so that preTraverse works.
				child.appendDummyValues()
			}
			continue
		}
		go ProcessGraph(ctx, child, sg, childChan)
	}

	var childErr error
	// Now get all the results back.
	for _, child := range sg.Children {
		if child.IsInternal() || child.Attr == "_uid_" {
			continue
		}
		select {
		case err = <-childChan:
			if err != nil {
				childErr = err
				if tr, ok := trace.FromContext(ctx); ok {
					tr.LazyPrintf("Error while processing child task: %+v", err)
				}
			}
		case <-ctx.Done():
			childErr = ctx.Err()
			if tr, ok := trace.FromContext(ctx); ok {
				tr.LazyPrintf("Context done before full execution: %+v", ctx.Err())
			}
		}
	}
	rch <- childErr
}

// applyWindow applies windowing to sg.sorted.
func (sg *SubGraph) applyPagination(ctx context.Context) error {
	params := sg.Params

	if params.Count == 0 && params.Offset == 0 { // No pagination.
		return nil
	}

	sg.updateUidMatrix()
	for i := 0; i < len(sg.uidMatrix); i++ {
		// Apply the offsets.
		start, end := x.PageRange(sg.Params.Count, sg.Params.Offset, len(sg.uidMatrix[i].Uids))
		sg.uidMatrix[i].Uids = sg.uidMatrix[i].Uids[start:end]
	}
	// Re-merge the UID matrix.
	sg.DestUIDs = algo.MergeSorted(sg.uidMatrix)
	return nil
}

// applyOrderAndPagination orders each posting list by a given attribute
// before applying pagination.
func (sg *SubGraph) applyOrderAndPagination(ctx context.Context) error {
	if len(sg.Params.Order) == 0 && len(sg.Params.FacetOrder) == 0 {
		return nil
	}

	sg.updateUidMatrix()

	// See if we need to apply order based on facet.
	if len(sg.Params.FacetOrder) != 0 {
		return sg.sortUsingFacet(ctx)
	}
	for _, it := range sg.Params.NeedsVar {
		if it.Name == sg.Params.Order {
			// If the Order name is same as var name, we sort using that variable.
			return sg.sortAndPaginateUsingVar(ctx)
		}
	}

	if sg.Params.Count == 0 {
		// Only retrieve up to 1000 results by default.
		sg.Params.Count = 1000
	}
	sort := &protos.SortMessage{
		Attr:      sg.Params.Order,
		Langs:     sg.Params.Langs,
		UidMatrix: sg.uidMatrix,
		Offset:    int32(sg.Params.Offset),
		Count:     int32(sg.Params.Count),
		Desc:      sg.Params.OrderDesc,
	}
	result, err := worker.SortOverNetwork(ctx, sort)
	if err != nil {
		return err
	}

	x.AssertTrue(len(result.UidMatrix) == len(sg.uidMatrix))
	sg.uidMatrix = result.UidMatrix

	// Update the destUids as we might have removed some UIDs.
	sg.updateDestUids(ctx)
	return nil
}

func (sg *SubGraph) updateDestUids(ctx context.Context) {
	// Update sg.destUID. Iterate over the UID matrix (which is not sorted by
	// UID). For each element in UID matrix, we do a binary search in the
	// current destUID and mark it. Then we scan over this bool array and
	// rebuild destUIDs.
	included := make([]bool, len(sg.DestUIDs.Uids))
	for _, ul := range sg.uidMatrix {
		for _, uid := range ul.Uids {
			idx := algo.IndexOf(sg.DestUIDs, uid) // Binary search.
			if idx >= 0 {
				included[idx] = true
			}
		}
	}
	algo.ApplyFilter(sg.DestUIDs,
		func(uid uint64, idx int) bool { return included[idx] })
}

func (sg *SubGraph) sortUsingFacet(ctx context.Context) error {
	if sg.facetsMatrix == nil {
		return nil
	}
	orderby := sg.Params.FacetOrder
	for i := 0; i < len(sg.uidMatrix); i++ {
		ul := sg.uidMatrix[i]
		fl := sg.facetsMatrix[i]
		uids := make([]uint64, 0, len(ul.Uids))
		values := make([]types.Val, 0, len(ul.Uids))
		facetList := make([]*protos.Facets, 0, len(fl.FacetsList))
		for j, uid := range ul.Uids {
			f := fl.FacetsList[j]
			for _, it := range f.Facets {
				if it.Key == orderby {
					values = append(values, facets.ValFor(it))
					uids = append(uids, uid)
					facetList = append(facetList, f)
					break
				}
			}
		}
		if len(values) == 0 {
			continue
		}
		// For now we only support orderasc with facets.
		types.SortWithFacet(values, &protos.List{uids}, facetList, sg.Params.FacetOrderDesc)
		sg.uidMatrix[i].Uids = uids
		sg.facetsMatrix[i].FacetsList = facetList
	}

	if sg.Params.Count != 0 || sg.Params.Offset != 0 {
		// Apply the pagination.
		for i := 0; i < len(sg.uidMatrix); i++ {
			start, end := x.PageRange(sg.Params.Count, sg.Params.Offset, len(sg.uidMatrix[i].Uids))
			sg.uidMatrix[i].Uids = sg.uidMatrix[i].Uids[start:end]
		}
	}

	// Update the destUids as we might have removed some UIDs.
	sg.updateDestUids(ctx)
	return nil
}

func (sg *SubGraph) sortAndPaginateUsingVar(ctx context.Context) error {
	if sg.Params.uidToVal == nil {
		return nil
	}
	for i := 0; i < len(sg.uidMatrix); i++ {
		ul := sg.uidMatrix[i]
		uids := make([]uint64, 0, len(ul.Uids))
		values := make([]types.Val, 0, len(ul.Uids))
		for _, uid := range ul.Uids {
			v, ok := sg.Params.uidToVal[uid]
			if !ok {
				// We skip the UIDs which don't have a value.
				continue
			}
			values = append(values, v)
			uids = append(uids, uid)
		}
		if len(values) == 0 {
			continue
		}
		types.Sort(values, &protos.List{uids}, sg.Params.OrderDesc)
		sg.uidMatrix[i].Uids = uids
	}

	if sg.Params.Count != 0 || sg.Params.Offset != 0 {
		// Apply the pagination.
		for i := 0; i < len(sg.uidMatrix); i++ {
			start, end := x.PageRange(sg.Params.Count, sg.Params.Offset, len(sg.uidMatrix[i].Uids))
			sg.uidMatrix[i].Uids = sg.uidMatrix[i].Uids[start:end]
		}
	}

	// Update the destUids as we might have removed some UIDs.
	sg.updateDestUids(ctx)
	return nil
}

// isValidArg checks if arg passed is valid keyword.
func isValidArg(a string) bool {
	switch a {
	case "numpaths", "from", "to", "orderasc", "orderdesc", "first", "offset", "after", "depth":
		return true
	}
	return false
}

// isValidFuncName checks if fn passed is valid keyword.
func isValidFuncName(f string) bool {
	switch f {
	case "anyofterms", "allofterms", "val", "regexp", "anyoftext", "alloftext",
		"has", "uid", "uid_in":
		return true
	}
	return isCompareFn(f) || types.IsGeoFunc(f)
}

func isCompareFn(f string) bool {
	switch f {
	case "le", "ge", "lt", "gt", "eq":
		return true
	}
	return false
}

func isInequalityFn(f string) bool {
	switch f {
	case "eq", "le", "ge", "gt", "lt":
		return true
	}
	return false
}

func isAggregatorFn(f string) bool {
	switch f {
	case "min", "max", "sum", "avg":
		return true
	}
	return false
}

func isUidFnWithoutVar(f *gql.Function) bool {
	return f.Name == "uid" && len(f.NeedsVar) == 0
}

func GetNodePredicates(ctx context.Context, uids *protos.List) ([]*protos.TaskValue, error) {
	temp := new(SubGraph)
	temp.Attr = "_predicate_"
	temp.SrcUIDs = uids
	temp.Params.isListNode = true
	taskQuery := createTaskQuery(temp)
	result, err := worker.ProcessTaskOverNetwork(ctx, taskQuery)
	if err != nil {
		return nil, err
	}
	return result.Values, nil
}

func GetAllPredicates(subGraphs []*SubGraph) (predicates []string) {
	predicatesMap := make(map[string]bool)
	for _, sg := range subGraphs {
		sg.getAllPredicates(predicatesMap)
	}
	predicates = make([]string, 0, len(predicatesMap))
	for predicate := range predicatesMap {
		predicates = append(predicates, predicate)
	}
	return predicates
}

func (sg *SubGraph) getAllPredicates(predicates map[string]bool) {
	if len(sg.Attr) != 0 {
		predicates[sg.Attr] = true
	}
	if len(sg.Params.Order) != 0 {
		predicates[sg.Params.Order] = true
	}
	if len(sg.Params.groupbyAttrs) != 0 {
		for _, pred := range sg.Params.groupbyAttrs {
			predicates[pred.Attr] = true
		}
	}

	for _, filter := range sg.Filters {
		filter.getAllPredicates(predicates)
	}
	for _, child := range sg.Children {
		child.getAllPredicates(predicates)
	}
}

// convert the new UIDs to hex string.
func ConvertUidsToHex(m map[string]uint64) (res map[string]string) {
	res = make(map[string]string)
	for k, v := range m {
		res[k] = fmt.Sprintf("%#x", v)
	}
	return
}

func parseFacets(nquads []*protos.NQuad) error {
	var err error
	for _, nq := range nquads {
		if len(nq.Facets) == 0 {
			continue
		}
		for idx, f := range nq.Facets {
			if len(f.Value) == 0 {
				// Only do this for client which sends the facet as a string in f.Val
				if f, err = facets.FacetFor(f.Key, f.Val); err != nil {
					return err
				}
			}
			nq.Facets[idx] = f
		}

	}
	return nil
}

// Go client sends facets as string k-v pairs. So they need to parsed and tokenized
// on the server.
func parseFacetsInMutation(mu *gql.Mutation) error {
	if err := parseFacets(mu.Set); err != nil {
		return err
	}
	if err := parseFacets(mu.Del); err != nil {
		return err
	}
	return nil
}

// QueryRequest wraps the state that is used when executing query.
// Initially Latency and GqlQuery needs to be set. Subgraphs, Vars
// and schemaUpdate are filled when processing query.
type QueryRequest struct {
	Latency  *Latency
	GqlQuery *gql.Result

	Subgraphs []*SubGraph

	vars         map[string]varValue
	SchemaUpdate []*protos.SchemaUpdate
}

// ProcessQuery processes query part of the request (without mutations).
// Fills Subgraphs and Vars.
func (req *QueryRequest) ProcessQuery(ctx context.Context) error {
	var err error

	// doneVars stores the processed variables.
	req.vars = make(map[string]varValue)
	loopStart := time.Now()
	queries := req.GqlQuery.Query
	for i := 0; i < len(queries); i++ {
		gq := queries[i]
		if gq == nil || (len(gq.UID) == 0 && gq.Func == nil &&
			len(gq.NeedsVar) == 0 && gq.Alias != "shortest") {
			continue
		}
		sg, err := ToSubGraph(ctx, gq)
		if err != nil {
			return err
		}
		if tr, ok := trace.FromContext(ctx); ok {
			tr.LazyPrintf("Query parsed")
		}
		req.Subgraphs = append(req.Subgraphs, sg)
	}
	req.Latency.Parsing += time.Since(loopStart)

	execStart := time.Now()
	hasExecuted := make([]bool, len(req.Subgraphs))
	numQueriesDone := 0

	// canExecute returns true if a query block is ready to execute with all the variables
	// that it depends on are already populated or are defined in the same block.
	canExecute := func(idx int) bool {
		for _, v := range req.GqlQuery.QueryVars[idx].Needs {
			// here we check if this block defines the variable v.
			var selfDep bool
			for _, vd := range req.GqlQuery.QueryVars[idx].Defines {
				if v == vd {
					selfDep = true
					break
				}
			}
			// The variable should be defined in this block or should have already been
			// populated by some other block, otherwise we are not ready to execute yet.
			_, ok := req.vars[v]
			if !ok && !selfDep {
				return false
			}
		}
		return true
	}

	var shortestSg []*SubGraph
	for i := 0; i < len(req.Subgraphs) && numQueriesDone < len(req.Subgraphs); i++ {
		errChan := make(chan error, len(req.Subgraphs))
		var idxList []int
		// If we have N blocks in a query, it can take a maximum of N iterations for all of them
		// to be executed.
		for idx := 0; idx < len(req.Subgraphs); idx++ {
			if hasExecuted[idx] {
				continue
			}
			sg := req.Subgraphs[idx]
			// Check the list for the requires variables.
			if !canExecute(idx) {
				continue
			}

			err = sg.recursiveFillVars(req.vars)
			if err != nil {
				return err
			}
			hasExecuted[idx] = true
			numQueriesDone++
			idxList = append(idxList, idx)
			if sg.Params.Alias == "shortest" {
				// We allow only one shortest path block per query.
				go func() {
					shortestSg, err = ShortestPath(ctx, sg)
					errChan <- err
				}()
			} else if sg.Params.Alias == "recurse" {
				go func() {
					errChan <- Recurse(ctx, sg)
				}()
			} else {
				go ProcessGraph(ctx, sg, nil, errChan)
			}
			if tr, ok := trace.FromContext(ctx); ok {
				tr.LazyPrintf("Graph processed")
			}
		}

		// Wait for the execution that was started in this iteration.
		for i := 0; i < len(idxList); i++ {
			select {
			case err := <-errChan:
				if err != nil {
					if tr, ok := trace.FromContext(ctx); ok {
						tr.LazyPrintf("Error while processing Query: %+v", err)
					}
					return err
				}
			case <-ctx.Done():
				if tr, ok := trace.FromContext(ctx); ok {
					tr.LazyPrintf("Context done before full execution: %+v", err)
				}
				return ctx.Err()
			}
		}

		// If the executed subgraph had some variable defined in it, Populate it in the map.
		for _, idx := range idxList {
			sg := req.Subgraphs[idx]
			var sgPath []*SubGraph
			err = sg.populateVarMap(req.vars, sgPath)
			if err != nil {
				return err
			}
			err = sg.populatePostAggregation(req.vars, []*SubGraph{}, nil)
			if err != nil {
				return err
			}
		}
	}

	// Ensure all the queries are executed.
	for _, it := range hasExecuted {
		if !it {
			return x.Errorf("Query couldn't be executed")
		}
	}
	req.Latency.Processing += time.Since(execStart)

	// If we had a shortestPath SG, append it to the result.
	if len(shortestSg) != 0 {
		req.Subgraphs = append(req.Subgraphs, shortestSg...)
	}
	return nil
}

var MutationNotAllowedErr = x.Errorf("Mutations are forbidden on this server.")

type InvalidRequestError struct {
	err error
}

func (e *InvalidRequestError) Error() string {
	return "invalid request: " + e.err.Error()
}

type InternalError struct {
	err error
}

func (e *InternalError) Error() string {
	return "internal error: " + e.err.Error()
}

func (qr *QueryRequest) prepareMutation() (err error) {
	if len(qr.GqlQuery.Mutation.Schema) > 0 {
		if qr.SchemaUpdate, err = schema.Parse(qr.GqlQuery.Mutation.Schema); err != nil {
			return x.Wrapf(&InvalidRequestError{err: err}, "failed to parse schema")
		}
	}
	if err = parseFacetsInMutation(qr.GqlQuery.Mutation); err != nil {
		return err
	}
	return
}

func (qr *QueryRequest) processNquads(ctx context.Context, nquads gql.NQuads) (map[string]uint64, error) {
	var err error
	var mr InternalMutation
	if !nquads.IsEmpty() {
		if mr, err = ToInternal(ctx, nquads, qr.vars); err != nil {
			return mr.NewUids, x.Wrapf(&InternalError{err: err}, "failed to convert NQuads to edges")
		}
	}
	if tr, ok := trace.FromContext(ctx); ok {
		tr.LazyPrintf("converted nquads to directed edges")
	}
	m := protos.Mutations{Edges: mr.Edges, Schema: qr.SchemaUpdate}
	if err = ApplyMutations(ctx, &m); err != nil {
		return mr.NewUids, x.Wrapf(&InternalError{err: err}, "failed to apply mutations")
	}
	return mr.NewUids, nil
}

type ExecuteResult struct {
	Subgraphs   []*SubGraph
	SchemaNode  []*protos.SchemaNode
	Allocations map[string]uint64
}

func (qr *QueryRequest) ProcessWithMutation(ctx context.Context) (er ExecuteResult, err error) {
	// If we have mutations that don't depend on query, run them first.
	mutationAllowed, ok := ctx.Value("mutation_allowed").(bool)
	if !ok {
		mutationAllowed = false
	}

	var depSet, indepSet, depDel, indepDel gql.NQuads
	if qr.GqlQuery.Mutation != nil {
		if qr.GqlQuery.Mutation.HasOps() && !mutationAllowed {
			return er, x.Wrap(&InvalidRequestError{err: MutationNotAllowedErr})
		}

		if err = qr.prepareMutation(); err != nil {
			return er, err
		}

		depSet, indepSet = gql.WrapNQ(qr.GqlQuery.Mutation.Set, protos.DirectedEdge_SET).
			Partition(gql.HasVariables)

		depDel, indepDel = gql.WrapNQ(qr.GqlQuery.Mutation.Del, protos.DirectedEdge_DEL).
			Partition(gql.HasVariables)

		nquads := indepSet.Add(indepDel)
		er.Allocations, err = qr.processNquads(ctx, nquads)
		if err != nil {
			return er, err
		}
	}

	if len(qr.GqlQuery.Query) == 0 && qr.GqlQuery.Schema == nil {
		return er, nil
	}

	err = qr.ProcessQuery(ctx)
	if err != nil {
		return er, x.Wrapf(&InternalError{err: err}, "Unable to process query")
	}
	er.Subgraphs = qr.Subgraphs

	nquads := depSet.Add(depDel)
	if !nquads.IsEmpty() {
		allocations, err := qr.processNquads(ctx, nquads)
		if err != nil {
			return er, err
		}
		if len(allocations) > 0 {
			return er, x.Wrapf(&InvalidRequestError{err: err},
				"adding nodes when using variables is currently not supported")
		}
	}

	if qr.GqlQuery.Schema != nil {
		if er.SchemaNode, err = worker.GetSchemaOverNetwork(ctx, qr.GqlQuery.Schema); err != nil {
			return er, x.Wrapf(&InternalError{err: err}, "error while fetching schema")
		}
	}
	return er, nil
}<|MERGE_RESOLUTION|>--- conflicted
+++ resolved
@@ -120,38 +120,6 @@
 }
 
 type params struct {
-<<<<<<< HEAD
-	Alias          string
-	Count          int
-	Offset         int
-	AfterUID       uint64
-	DoCount        bool
-	GetUid         bool
-	Order          string
-	OrderDesc      bool
-	FacetOrderDesc bool
-	Var            string
-	NeedsVar       []gql.VarContext
-	ParentVars     map[string]varValue
-	FacetVar       map[string]string
-	uidToVal       map[uint64]types.Val
-	Langs          []string
-	Normalize      bool
-	Cascade        bool
-	From           uint64
-	To             uint64
-	Facet          *protos.Param
-	FacetOrder     string
-	ExploreDepth   uint64
-	isInternal     bool   // Determines if processTask has to be called or not.
-	isListNode     bool   // This is for _predicate_ block.
-	ignoreResult   bool   // Node results are ignored.
-	Expand         string // Var to use for expand.
-	isGroupBy      bool
-	groupbyAttrs   []gql.AttrLang
-	uidCount       string
-	numPaths       int
-=======
 	Alias      string
 	Count      int
 	Offset     int
@@ -172,20 +140,21 @@
 	Cascade      bool
 	IgnoreReflex bool
 
-	From         uint64
-	To           uint64
-	Facet        *protos.Param
-	ExploreDepth uint64
-	isInternal   bool   // Determines if processTask has to be called or not.
-	isListNode   bool   // This is for _predicate_ block.
-	ignoreResult bool   // Node results are ignored.
-	Expand       string // Var to use for expand.
-	isGroupBy    bool
-	groupbyAttrs []gql.AttrLang
-	uidCount     string
-	numPaths     int
-	parentIds    []uint64 // This is a stack that is maintained and passed down to children.
->>>>>>> 07abc9a2
+	From           uint64
+	To             uint64
+	Facet          *protos.Param
+	FacetOrder     string
+	FacetOrderDesc bool
+	ExploreDepth   uint64
+	isInternal     bool   // Determines if processTask has to be called or not.
+	isListNode     bool   // This is for _predicate_ block.
+	ignoreResult   bool   // Node results are ignored.
+	Expand         string // Var to use for expand.
+	isGroupBy      bool
+	groupbyAttrs   []gql.AttrLang
+	uidCount       string
+	numPaths       int
+	parentIds      []uint64 // This is a stack that is maintained and passed down to children.
 }
 
 // SubGraph is the way to represent data internally. It contains both the
@@ -714,7 +683,6 @@
 		attrsSeen[key] = struct{}{}
 
 		args := params{
-<<<<<<< HEAD
 			Alias:          gchild.Alias,
 			Langs:          gchild.Langs,
 			GetUid:         sg.Params.GetUid,
@@ -729,21 +697,7 @@
 			Cascade:        sg.Params.Cascade,
 			FacetOrder:     gchild.FacetOrder,
 			FacetOrderDesc: gchild.FacetDesc,
-=======
-			Alias:        gchild.Alias,
-			Langs:        gchild.Langs,
-			GetUid:       sg.Params.GetUid,
-			Var:          gchild.Var,
-			Normalize:    sg.Params.Normalize,
-			isInternal:   gchild.IsInternal,
-			Expand:       gchild.Expand,
-			isGroupBy:    gchild.IsGroupby,
-			groupbyAttrs: gchild.GroupbyAttrs,
-			FacetVar:     gchild.FacetVar,
-			uidCount:     gchild.UidCount,
-			Cascade:      sg.Params.Cascade,
-			IgnoreReflex: sg.Params.IgnoreReflex,
->>>>>>> 07abc9a2
+			IgnoreReflex:   sg.Params.IgnoreReflex,
 		}
 		if gchild.Facets != nil {
 			args.Facet = &protos.Param{gchild.Facets.AllKeys, gchild.Facets.Keys}
