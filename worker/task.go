--- conflicted
+++ resolved
@@ -140,118 +140,9 @@
 // processTask processes the query, accumulates and returns the result.
 func processTask(q *task.Query, gid uint32) (*task.Result, error) {
 	attr := q.Attr
-<<<<<<< HEAD
-
-	var tokens []string
-	var geoQuery *types.GeoQueryData
-	var err error
-	var intersectDest bool
-	var ineqValue types.Val
-	var ineqValueToken string
-	var n int
-	var threshold int64
-	var regex *regexp.Regexp
-
-	fnType, f := parseFuncType(q.SrcFunc)
-	switch fnType {
-	case AggregatorFn:
-		// confirm agrregator could apply on the attributes
-		typ, err := schema.State().TypeOf(attr)
-		if err != nil {
-			return nil, x.Errorf("Attribute %q is not scalar-type", attr)
-		}
-		if !CouldApplyAggregatorOn(f, typ) {
-			return nil, x.Errorf("Aggregator %q could not apply on %v",
-				f, attr)
-		}
-		n = algo.ListLen(q.Uids)
-
-	case CompareAttrFn:
-		if len(q.SrcFunc) != 2 {
-			return nil, x.Errorf("Function requires 2 arguments, but got %d %v",
-				len(q.SrcFunc), q.SrcFunc)
-		}
-		ineqValue, err = convertValue(attr, q.SrcFunc[1])
-		if err != nil {
-			return nil, err
-		}
-		// Tokenizing RHS value of inequality.
-		// TODO(kg): more comments about why we convert to types.BinaryID, and
-		// then convert it back to attr type in IndexTokens.
-		// the point is IndexTokens need BinaryID type to be passed in
-		v := types.ValueForType(types.BinaryID)
-		err = types.Marshal(ineqValue, &v)
-		if err != nil {
-			return nil, err
-		}
-		ineqTokens, err := posting.IndexTokens(attr, types.Val{ineqValue.Tid, v.Value.([]byte)})
-		if err != nil {
-			return nil, err
-		}
-		if len(ineqTokens) != 1 {
-			return nil, x.Errorf("Expected only 1 token but got: %v", ineqTokens)
-		}
-		ineqValueToken = ineqTokens[0]
-		// Get tokens geq / leq ineqValueToken.
-		tokens, err = getInequalityTokens(attr, ineqValueToken, f)
-		if err != nil {
-			return nil, err
-		}
-		n = len(tokens)
-
-	case CompareScalarFn:
-		if len(q.SrcFunc) != 3 {
-			return nil, x.Errorf("Function requires 3 arguments, but got %d %v",
-				len(q.SrcFunc), q.SrcFunc)
-		}
-		threshold, err = strconv.ParseInt(q.SrcFunc[2], 10, 64)
-		if err != nil {
-			return nil, x.Wrapf(err, "Compare %v(%v) require digits, but got invalid num",
-				q.SrcFunc[0], q.SrcFunc[1])
-		}
-		n = algo.ListLen(q.Uids)
-
-	case GeoFn:
-		// For geo functions, we get extra information used for filtering.
-		tokens, geoQuery, err = types.GetGeoTokens(q.SrcFunc)
-		tok.EncodeGeoTokens(tokens)
-		if err != nil {
-			return nil, err
-		}
-		n = len(tokens)
-
-	case PasswordFn:
-		// confirm agrregator could apply on the attributes
-		if len(q.SrcFunc) != 2 {
-			return nil, x.Errorf("Function requires 2 arguments, but got %d %v",
-				len(q.SrcFunc), q.SrcFunc)
-		}
-		n = algo.ListLen(q.Uids)
-
-	case StandardFn, FullTextSearchFn:
-		// srcfunc 0th val is func name and and [1:] are args.
-		// we tokenize the arguments of the query.
-		tokens, err = getStringTokens(q.SrcFunc[1:], fnType)
-		if err != nil {
-			return nil, err
-		}
-		fnName := strings.ToLower(q.SrcFunc[0])
-		intersectDest = strings.HasPrefix(fnName, "allof") // allofterms and alloftext
-		n = len(tokens)
-
-	case RegexFn:
-		regex, err = regexp.Compile(q.SrcFunc[1])
-		if err != nil {
-			return nil, err
-		}
-
-	case NotFn:
-		n = algo.ListLen(q.Uids)
-=======
 	srcFn, err := parseSrcFn(q)
 	if err != nil {
 		return nil, err
->>>>>>> 1348a6c1
 	}
 
 	var out task.Result
@@ -553,14 +444,15 @@
 				len(q.SrcFunc), q.SrcFunc)
 		}
 		fc.n = len(q.Uids.Uids)
-	case StandardFn:
+	case StandardFn, FullTextSearchFn:
 		// srcfunc 0th val is func name and and [1:] are args.
 		// we tokenize the arguments of the query.
-		fc.tokens, err = tok.GetTokens(q.SrcFunc[1:])
-		if err != nil {
-			return nil, err
-		}
-		fc.intersectDest = (strings.ToLower(q.SrcFunc[0]) == "allof")
+		fc.tokens, err = getStringTokens(q.SrcFunc[1:], fnType)
+		if err != nil {
+			return nil, err
+		}
+		fnName := strings.ToLower(q.SrcFunc[0])
+		fc.intersectDest = strings.HasPrefix(fnName, "allof") // allofterms and alloftext
 		fc.n = len(fc.tokens)
 	case RegexFn:
 		fc.regex, err = regexp.Compile(q.SrcFunc[1])
