/*
 * Copyright (C) 2017 Dgraph Labs, Inc. and Contributors
 *
 * This program is free software: you can redistribute it and/or modify
 * it under the terms of the GNU Affero General Public License as published by
 * the Free Software Foundation, either version 3 of the License, or
 * (at your option) any later version.
 *
 * This program is distributed in the hope that it will be useful,
 * but WITHOUT ANY WARRANTY; without even the implied warranty of
 * MERCHANTABILITY or FITNESS FOR A PARTICULAR PURPOSE.  See the
 * GNU Affero General Public License for more details.
 *
 * You should have received a copy of the GNU Affero General Public License
 * along with this program.  If not, see <http://www.gnu.org/licenses/>.
 */

package main

import (
	"crypto/sha256"
	"crypto/tls"
	"encoding/gob"
	"encoding/json"
	"flag"
	"fmt"
	"io/ioutil"
	"log"
	"math/rand"
	"net"
	"net/http"
	_ "net/http/pprof"
	"os"
	"os/signal"
	"path"
	"regexp"
	"runtime"
	"runtime/pprof"
	"strconv"
	"strings"
	"sync/atomic"
	"syscall"
	"time"

	"golang.org/x/net/context"
	"golang.org/x/net/trace"
	"google.golang.org/grpc"

	"github.com/cockroachdb/cmux"
	"github.com/dgraph-io/dgraph/dgraph"
	"github.com/dgraph-io/dgraph/gql"
	"github.com/dgraph-io/dgraph/group"
	"github.com/dgraph-io/dgraph/posting"
	"github.com/dgraph-io/dgraph/protos"
	"github.com/dgraph-io/dgraph/query"
	"github.com/dgraph-io/dgraph/schema"
	"github.com/dgraph-io/dgraph/worker"
	"github.com/dgraph-io/dgraph/x"
	"github.com/pkg/errors"
)

var (
	gconf        string
	baseHttpPort int
	baseGrpcPort int
	bindall      bool

	exposeTrace  bool
	cpuprofile   string
	memprofile   string
	blockRate    int
	dumpSubgraph string

	// TLS configuration
	tlsEnabled       bool
	tlsCert          string
	tlsKey           string
	tlsKeyPass       string
	tlsClientAuth    string
	tlsClientCACerts string
	tlsSystemCACerts bool
	tlsMinVersion    string
	tlsMaxVersion    string
)

func setupConfigOpts() {
	var config dgraph.Options
	defaults := dgraph.DefaultConfig
	flag.StringVar(&config.PostingDir, "p", defaults.PostingDir,
		"Directory to store posting lists.")
	flag.StringVar(&config.PostingTables, "posting_tables", defaults.PostingTables,
		"Specifies how Badger LSM tree is stored. Options are loadtoram, memorymap and "+
			"nothing; which consume most to least RAM while providing best to worst "+
			"performance respectively.")
	flag.StringVar(&config.WALDir, "w", defaults.WALDir,
		"Directory to store raft write-ahead logs.")
	flag.BoolVar(&config.Nomutations, "nomutations", defaults.Nomutations,
		"Don't allow mutations on this server.")
	flag.IntVar(&config.NumPending, "pending", defaults.NumPending,
		"Number of pending queries. Useful for rate limiting.")

	flag.IntVar(&config.BaseWorkerPort, "workerport", defaults.BaseWorkerPort,
		"Port used by worker for internal communication.")
	flag.StringVar(&config.ExportPath, "export", defaults.ExportPath,
		"Folder in which to store exports.")
	flag.IntVar(&config.NumPendingProposals, "pending_proposals", defaults.NumPendingProposals,
		"Number of pending mutation proposals. Useful for rate limiting.")
	flag.Float64Var(&config.Tracing, "trace", defaults.Tracing,
		"The ratio of queries to trace.")
	flag.StringVar(&config.GroupIds, "groups", defaults.GroupIds,
		"RAFT groups handled by this server.")
	flag.StringVar(&config.MyAddr, "my", defaults.MyAddr,
		"addr:port of this server, so other Dgraph servers can talk to this.")
	flag.StringVar(&config.PeerAddr, "peer", defaults.PeerAddr,
		"IP_ADDRESS:PORT of any healthy peer.")
	flag.Uint64Var(&config.RaftId, "idx", defaults.RaftId,
		"RAFT ID that this server will use to join RAFT groups.")
	flag.Uint64Var(&config.MaxPendingCount, "sc", defaults.MaxPendingCount,
		"Max number of pending entries in wal after which snapshot is taken")
	flag.BoolVar(&config.ExpandEdge, "expand_edge", defaults.ExpandEdge,
		"Don't store predicates per node.")

	flag.Float64Var(&config.AllottedMemory, "max_memory_mb", defaults.AllottedMemory,
		"Estimated max memory the process can take")
	flag.Float64Var(&config.CommitFraction, "gentlecommit", defaults.CommitFraction,
		"Fraction of dirty posting lists to commit every few seconds.")

	flag.StringVar(&config.ConfigFile, "config", defaults.ConfigFile,
		"YAML configuration file containing dgraph settings.")
	flag.BoolVar(&config.DebugMode, "debugmode", defaults.DebugMode,
		"enable debug mode for more debug information")

	flag.BoolVar(&x.Config.Version, "version", false, "Prints the version of Dgraph")
	// Useful for running multiple servers on the same machine.
	flag.IntVar(&x.Config.PortOffset, "port_offset", 0,
		"Value added to all listening port numbers.")

	flag.StringVar(&gconf, "group_conf", "", "group configuration file")
	flag.IntVar(&baseHttpPort, "port", 8080, "Port to run HTTP service on.")
	flag.IntVar(&baseGrpcPort, "grpc_port", 9080, "Port to run gRPC service on.")
	flag.BoolVar(&bindall, "bindall", false,
		"Use 0.0.0.0 instead of localhost to bind to all addresses on local machine.")
	flag.BoolVar(&exposeTrace, "expose_trace", false,
		"Allow trace endpoint to be accessible from remote")
<<<<<<< HEAD
	cpuprofile   = flag.String("cpu", "", "write cpu profile to file")
	memprofile   = flag.String("mem", "", "write memory profile to file")
	blockRate    = flag.Int("block", 0, "Block profiling rate")
	dumpSubgraph = flag.String("dumpsg", "", "Directory to save subgraph for testing, debugging")
	numPending   = flag.Int("pending", 1000,
		"Number of pending queries. Useful for rate limiting.")
	finishCh       = make(chan struct{}) // channel to wait for all pending reqs to finish.
	shutdownCh     = make(chan struct{}) // channel to signal shutdown.
	pendingQueries chan struct{}
	isMutAllowed   uint32
=======
	flag.StringVar(&cpuprofile, "cpu", "", "write cpu profile to file")
	flag.StringVar(&memprofile, "mem", "", "write memory profile to file")
	flag.IntVar(&blockRate, "block", 0, "Block profiling rate")
	flag.StringVar(&dumpSubgraph, "dumpsg", "", "Directory to save subgraph for testing, debugging")
>>>>>>> ad13fee1
	// TLS configurations
	flag.BoolVar(&tlsEnabled, "tls.on", false, "Use TLS connections with clients.")
	flag.StringVar(&tlsCert, "tls.cert", "", "Certificate file path.")
	flag.StringVar(&tlsKey, "tls.cert_key", "", "Certificate key file path.")
	flag.StringVar(&tlsKeyPass, "tls.cert_key_passphrase", "", "Certificate key passphrase.")
	flag.StringVar(&tlsClientAuth, "tls.client_auth", "", "Enable TLS client authentication")
	flag.StringVar(&tlsClientCACerts, "tls.ca_certs", "", "CA Certs file path.")
	flag.BoolVar(&tlsSystemCACerts, "tls.use_system_ca", false, "Include System CA into CA Certs.")
	flag.StringVar(&tlsMinVersion, "tls.min_version", "TLS11", "TLS min version.")
	flag.StringVar(&tlsMaxVersion, "tls.max_version", "TLS12", "TLS max version.")

	flag.Parse()
	if !flag.Parsed() {
		log.Fatal("Unable to parse flags")
	}

	// Read from config file before setting config.
	if config.ConfigFile != "" {
		x.Println("Loading configuration from file:", config.ConfigFile)
		x.LoadConfigFromYAML(config.ConfigFile)
	}

	dgraph.SetConfiguration(config)
}

func httpPort() int {
	return x.Config.PortOffset + baseHttpPort
}

func grpcPort() int {
	return x.Config.PortOffset + baseGrpcPort
}

func setupProfiling() {
	if len(cpuprofile) > 0 {
		f, err := os.Create(cpuprofile)
		x.Check(err)
		pprof.StartCPUProfile(f)
	}
	runtime.SetBlockProfileRate(blockRate)
}

func stopProfiling() {
	// Stop the CPU profiling that was initiated.
	if len(cpuprofile) > 0 {
		pprof.StopCPUProfile()
	}

	// Write memory profile before exit.
	if len(memprofile) > 0 {
		f, err := os.Create(memprofile)
		if err != nil {
			log.Println(err)
		}
		pprof.WriteHeapProfile(f)
		f.Close()
	}
}

func addCorsHeaders(w http.ResponseWriter) {
	w.Header().Set("Access-Control-Allow-Origin", "*")
	w.Header().Set("Access-Control-Allow-Methods", "POST, OPTIONS")
	w.Header().Set("Access-Control-Allow-Headers",
		"Content-Type, Content-Length, Accept-Encoding, X-CSRF-Token,"+
			"X-Auth-Token, Cache-Control, X-Requested-With")
	w.Header().Set("Access-Control-Allow-Credentials", "true")
	w.Header().Set("Connection", "close")
}

<<<<<<< HEAD
func isMutationAllowed(ctx context.Context) bool {
	if atomic.LoadUint32(&isMutAllowed) == 0 {
		return true
	}
	shareAllowed, ok := ctx.Value("_share_").(bool)
	if !ok || !shareAllowed {
		return false
	}
	return true
}

=======
>>>>>>> ad13fee1
func healthCheck(w http.ResponseWriter, r *http.Request) {
	if err := x.HealthCheck(); err == nil {
		w.WriteHeader(http.StatusOK)
		w.Write([]byte("OK"))
	} else {
		w.WriteHeader(http.StatusServiceUnavailable)
	}
}

func queryHandler(w http.ResponseWriter, r *http.Request) {
	if err := x.HealthCheck(); err != nil {
		w.WriteHeader(http.StatusServiceUnavailable)
		return
	}

	x.PendingQueries.Add(1)
	x.NumQueries.Add(1)
	defer x.PendingQueries.Add(-1)

	addCorsHeaders(w)
	if r.Method == "OPTIONS" {
		return
	}
	if r.Method != "POST" {
		w.WriteHeader(http.StatusBadRequest)
		x.SetStatus(w, x.ErrorInvalidMethod, "Invalid method")
		return
	}

	// Lets add the value of the debug query parameter to the context.
	ctx := context.WithValue(context.Background(), "debug", r.URL.Query().Get("debug"))
<<<<<<< HEAD
	ctx = context.WithValue(ctx, "mutation_allowed", atomic.LoadUint32(&isMutAllowed) == 1)
=======
	ctx = context.WithValue(ctx, "mutation_allowed", !dgraph.Config.Nomutations)
>>>>>>> ad13fee1

	if rand.Float64() < worker.Config.Tracing {
		tr := trace.New("Dgraph", "Query")
		tr.SetMaxEvents(1000)
		defer tr.Finish()
		ctx = trace.NewContext(ctx, tr)
	}

	invalidRequest := func(err error, msg string) {
		if tr, ok := trace.FromContext(ctx); ok {
			tr.LazyPrintf("Error while reading query: %+v", err)
		}
		x.SetStatus(w, x.ErrorInvalidRequest, "Invalid request encountered.")
	}

	var l query.Latency
	l.Start = time.Now()
	defer r.Body.Close()
	req, err := ioutil.ReadAll(r.Body)
	q := string(req)
	if err != nil || len(q) == 0 {
		invalidRequest(err, "Error while reading query")
		return
	}

	if dgraph.Config.DebugMode {
		fmt.Printf("Received query: %+v\n", q)
	}
	parseStart := time.Now()
	parsed, err := dgraph.ParseQueryAndMutation(ctx, gql.Request{
		Str:       q,
		Variables: map[string]string{},
		Http:      true,
	})
	l.Parsing += time.Since(parseStart)
	if err != nil {
		http.Error(w, err.Error(), http.StatusBadRequest)
		return
	}

	var cancel context.CancelFunc
	// set timeout if schema mutation not present
	if parsed.Mutation == nil || len(parsed.Mutation.Schema) == 0 {
		// If schema mutation is not present
		ctx, cancel = context.WithTimeout(ctx, time.Minute)
		defer cancel()
	}

	var res query.ExecuteResult
	var queryRequest = query.QueryRequest{Latency: &l, GqlQuery: &parsed}
	if res, err = queryRequest.ProcessWithMutation(ctx); err != nil {
		switch errors.Cause(err).(type) {
		case *query.InvalidRequestError:
			invalidRequest(err, err.Error())
		default: // internalError or other
			if tr, ok := trace.FromContext(ctx); ok {
				tr.LazyPrintf("Error while handling mutations: %+v", err)
			}
			x.SetStatus(w, x.Error, err.Error())
		}
		return
	}

	w.Header().Set("Content-Type", "application/json")
	var addLatency bool
	// If there is an error parsing, then addLatency would remain false.
	addLatency, _ = strconv.ParseBool(r.URL.Query().Get("latency"))
	debug, _ := strconv.ParseBool(r.URL.Query().Get("debug"))
	addLatency = addLatency || debug

	newUids := query.ConvertUidsToHex(res.Allocations)
	if len(parsed.Query) == 0 {
		mp := map[string]interface{}{}
		if parsed.Mutation != nil {
			mp["code"] = x.Success
			mp["message"] = "Done"
			mp["uids"] = newUids
		}
		// Either Schema or query can be specified
		if parsed.Schema != nil {
			js, err := json.Marshal(res.SchemaNode)
			if err != nil {
				x.SetStatus(w, "Error", "Unable to marshal schema")
			}
			mp["schema"] = json.RawMessage(string(js))
			if addLatency {
				mp["server_latency"] = l.ToMap()
			}
		}
		if js, err := json.Marshal(mp); err == nil {
			w.Write(js)
		} else {
			w.WriteHeader(http.StatusBadRequest)
			x.SetStatus(w, "Error", "Unable to marshal map")
		}
		return
	}

	if len(dumpSubgraph) > 0 {
		for _, sg := range res.Subgraphs {
			x.Checkf(os.MkdirAll(dumpSubgraph, 0700), dumpSubgraph)
			s := time.Now().Format("20060102.150405.000000.gob")
			filename := path.Join(dumpSubgraph, s)
			f, err := os.Create(filename)
			x.Checkf(err, filename)
			enc := gob.NewEncoder(f)
			x.Check(enc.Encode(sg))
			x.Checkf(f.Close(), filename)
		}
	}

	w.Header().Set("Content-Type", "application/json")
	err = query.ToJson(&l, res.Subgraphs, w,
		query.ConvertUidsToHex(res.Allocations), addLatency)
	if err != nil {
		// since we performed w.Write in ToJson above,
		// calling WriteHeader with 500 code will be ignored.
		if tr, ok := trace.FromContext(ctx); ok {
			tr.LazyPrintf("Error while converting to JSON: %+v", err)
		}
		x.SetStatus(w, x.Error, err.Error())
		return
	}
	if tr, ok := trace.FromContext(ctx); ok {
		tr.LazyPrintf("Latencies: Total: %v Parsing: %v Process: %v Json: %v",
			time.Since(l.Start), l.Parsing, l.Processing, l.Json)
	}
}

// NewSharedQueryNQuads returns nquads with query and hash.
func NewSharedQueryNQuads(query []byte) []*protos.NQuad {
	val := func(s string) *protos.Value {
		return &protos.Value{&protos.Value_DefaultVal{s}}
	}
	qHash := fmt.Sprintf("\"%x\"", sha256.Sum256(query))
	return []*protos.NQuad{
		{Subject: "<_:share>", Predicate: "<_share_>", ObjectValue: val(string(query))},
		{Subject: "<_:share>", Predicate: "<_share_hash_>", ObjectValue: val(qHash)},
	}
}

// shareHandler allows to share a query between users.
func shareHandler(w http.ResponseWriter, r *http.Request) {
	var mr query.InternalMutation
	var err error
	var rawQuery []byte

	w.Header().Set("Content-Type", "application/json")
	addCorsHeaders(w)
	if r.Method != "POST" {
		x.SetStatus(w, x.ErrorInvalidMethod, "Invalid method")
		return
	}
	ctx := context.Background()
	defer r.Body.Close()
	if rawQuery, err = ioutil.ReadAll(r.Body); err != nil || len(rawQuery) == 0 {
		if tr, ok := trace.FromContext(ctx); ok {
			tr.LazyPrintf("Error while reading the stringified query payload: %+v", err)
		}
		x.SetStatus(w, x.ErrorInvalidRequest, "Invalid request encountered.")
		return
	}

	fail := func() {
		if tr, ok := trace.FromContext(ctx); ok {
			tr.LazyPrintf("Error: %+v", err)
		}
		x.SetStatus(w, x.Error, err.Error())
	}
	nquads := gql.WrapNQ(NewSharedQueryNQuads(rawQuery), protos.DirectedEdge_SET)
	newUids, err := query.AssignUids(ctx, nquads)
	if err != nil {
		fail()
		return
	}
	if mr, err = query.ToInternal(ctx, nquads, nil, newUids); err != nil {
		fail()
		return
	}
	if err = query.ApplyMutations(ctx, &protos.Mutations{Edges: mr.Edges}); err != nil {
		fail()
		return
	}
	tempMap := query.StripBlankNode(newUids)
	allocIdsStr := query.ConvertUidsToHex(tempMap)
	payload := map[string]interface{}{
		"code":    x.Success,
		"message": "Done",
		"uids":    allocIdsStr,
	}

	if res, err := json.Marshal(payload); err == nil {
		w.Write(res)
	} else {
		x.SetStatus(w, "Error", "Unable to marshal map")
	}
}

// storeStatsHandler outputs some basic stats for data store.
func storeStatsHandler(w http.ResponseWriter, r *http.Request) {
	addCorsHeaders(w)
	w.Header().Set("Content-Type", "text/html")
	w.Write([]byte("<pre>"))
	w.Write([]byte(worker.StoreStats()))
	w.Write([]byte("</pre>"))
}

// handlerInit does some standard checks. Returns false if something is wrong.
func handlerInit(w http.ResponseWriter, r *http.Request) bool {
	if r.Method != "GET" {
		x.SetStatus(w, x.ErrorInvalidMethod, "Invalid method")
		return false
	}

	ip, _, err := net.SplitHostPort(r.RemoteAddr)
	if err != nil || !net.ParseIP(ip).IsLoopback() {
		x.SetStatus(w, x.ErrorUnauthorized, fmt.Sprintf("Request from IP: %v", ip))
		return false
	}
	return true
}

func shutDownHandler(w http.ResponseWriter, r *http.Request) {
	if !handlerInit(w, r) {
		return
	}

	shutdownServer()
	x.SetStatus(w, x.Success, "Server is shutting down")
}

func shutdownServer() {
	x.Printf("Got clean exit request")
	stopProfiling()                       // stop profiling
	dgraph.State.ShutdownCh <- struct{}{} // exit grpc and http servers.

	// wait for grpc and http servers to finish pending reqs and
	// then stop all nodes, internal grpc servers and sync all the marks
	go func() {
		defer func() { dgraph.State.ShutdownCh <- struct{}{} }()

		// wait for grpc, http and http2 servers to stop
		<-dgraph.State.FinishCh
		<-dgraph.State.FinishCh
		<-dgraph.State.FinishCh

		worker.BlockingStop()
	}()
}

func allowMutationHandler(w http.ResponseWriter, r *http.Request) {
	if !handlerInit(w, r) {
		return
	}
	atomic.StoreUint32(&isMutAllowed, 1)
	x.SetStatus(w, x.Success, "Allowing all mutations.")
}

func stopMutationHandler(w http.ResponseWriter, r *http.Request) {
	if !handlerInit(w, r) {
		return
	}
	atomic.StoreUint32(&isMutAllowed, 0)
	x.SetStatus(w, x.Success, "Stopping all mutations.")
}

func backupHandler(w http.ResponseWriter, r *http.Request) {
	if !handlerInit(w, r) {
		return
	}
	atomic.StoreUint32(&isMutAllowed, 0)
	ctx := context.Background()
	// TODO: Return the paths of all the files written.
	if err := worker.Backup(ctx); err != nil {
		x.SetStatus(w, err.Error(), "Backup failed.")
		return
	}
	x.SetStatus(w, x.Success, "Backup completed.")
	atomic.StoreUint32(&isMutAllowed, 1)
}

func exportHandler(w http.ResponseWriter, r *http.Request) {
	if !handlerInit(w, r) {
		return
	}
	ctx := context.Background()
	if err := worker.ExportOverNetwork(ctx); err != nil {
		x.SetStatus(w, err.Error(), "Export failed.")
		return
	}
	x.SetStatus(w, x.Success, "Export completed.")
}

func hasGraphOps(mu *protos.Mutation) bool {
	return len(mu.Set) > 0 || len(mu.Del) > 0 || len(mu.Schema) > 0
}

func bestEffortGopath() (string, bool) {
	if path, ok := os.LookupEnv("GOPATH"); ok {
		return path, true
	}
	var homevar string
	switch runtime.GOOS {
	case "windows":
		// The Golang issue https://github.com/golang/go/issues/17262 says
		// USERPROFILE, _not_ HOMEDRIVE + HOMEPATH is used.
		homevar = "USERPROFILE"
	case "plan9":
		homevar = "home"
	default:
		homevar = "HOME"
	}
	if homepath, ok := os.LookupEnv(homevar); ok {
		return path.Join(homepath, "go"), true
	}
	return "", false
}

var uiDir string

func init() {
	// uiDir can also be set through -ldflags while doing a release build. In that
	// case it points to usr/local/share/dgraph/assets where we store assets for
	// the user. In other cases, it should point to the build directory within the repository.
	flag.StringVar(&uiDir, "ui", uiDir, "Directory which contains assets for the user interface")
	if uiDir == "" {
		gopath, _ := bestEffortGopath()
		uiDir = path.Join(gopath, "src/github.com/dgraph-io/dgraph/dashboard/build")
	}
	if !*nomutations {
		atomic.StoreUint32(&isMutAllowed, 1)
	}
}

func setupListener(addr string, port int) (listener net.Listener, err error) {
	var reload func()
	laddr := fmt.Sprintf("%s:%d", addr, port)
	if !tlsEnabled {
		listener, err = net.Listen("tcp", laddr)
	} else {
		var tlsCfg *tls.Config
		tlsCfg, reload, err = x.GenerateTLSConfig(x.TLSHelperConfig{
			ConfigType:   x.TLSServerConfig,
			CertRequired: tlsEnabled,
			Cert:         tlsCert,

			ClientAuth:             tlsClientAuth,
			ClientCACerts:          tlsClientCACerts,
			UseSystemClientCACerts: tlsSystemCACerts,
			MinVersion:             tlsMinVersion,
			MaxVersion:             tlsMaxVersion,
		})
		if err != nil {
			return nil, err
		}
		listener, err = tls.Listen("tcp", laddr, tlsCfg)
	}
	go func() {
		sigChan := make(chan os.Signal, 1)
		signal.Notify(sigChan, syscall.SIGHUP)
		for range sigChan {
			log.Println("SIGHUP signal received")
			if reload != nil {
				reload()
				log.Println("TLS certificates and CAs reloaded")
			}
		}
	}()
	return listener, err
}

func serveGRPC(l net.Listener) {
	defer func() { dgraph.State.FinishCh <- struct{}{} }()
	s := grpc.NewServer(grpc.CustomCodec(&query.Codec{}),
		grpc.MaxRecvMsgSize(x.GrpcMaxSize),
		grpc.MaxSendMsgSize(x.GrpcMaxSize),
		grpc.MaxConcurrentStreams(1000))
	protos.RegisterDgraphServer(s, &dgraph.Server{})
	err := s.Serve(l)
	log.Printf("gRpc server stopped : %s", err.Error())
	s.GracefulStop()
}

func serveHTTP(l net.Listener) {
	defer func() { dgraph.State.FinishCh <- struct{}{} }()
	srv := &http.Server{
		ReadTimeout:  10 * time.Second,
		WriteTimeout: 600 * time.Second,
		IdleTimeout:  2 * time.Minute,
	}

	err := srv.Serve(l)
	log.Printf("Stopped taking more http(s) requests. Err: %s", err.Error())
	ctx, cancel := context.WithTimeout(context.Background(), 630*time.Second)
	defer cancel()
	err = srv.Shutdown(ctx)
	log.Printf("All http(s) requests finished.")
	if err != nil {
		log.Printf("Http(s) shutdown err: %v", err.Error())
	}
}

func setupServer(che chan error) {
	// By default Go GRPC traces all requests.
	grpc.EnableTracing = false
	go worker.RunServer(bindall) // For internal communication.

	laddr := "localhost"
	if bindall {
		laddr = "0.0.0.0"
	}

	httpListener, err := setupListener(laddr, httpPort())
	if err != nil {
		log.Fatal(err)
	}

	grpcListener, err := setupListener(laddr, grpcPort())
	if err != nil {
		log.Fatal(err)
	}

	httpMux := cmux.New(httpListener)
	httpl := httpMux.Match(cmux.HTTP1Fast())
	http2 := httpMux.Match(cmux.HTTP2())

	http.HandleFunc("/health", healthCheck)
	http.HandleFunc("/query", queryHandler)
	http.HandleFunc("/share", shareHandler)
	http.HandleFunc("/debug/store", storeStatsHandler)
	http.HandleFunc("/admin/shutdown", shutDownHandler)
	http.HandleFunc("/admin/export", exportHandler)
	http.HandleFunc("/admin/backup", backupHandler)
	http.HandleFunc("/admin/allowmutation", allowMutationHandler)
	http.HandleFunc("/admin/stopmutation", stopMutationHandler)

	// UI related API's.
	// Share urls have a hex string as the shareId. So if
	// our url path matches it, we wan't to serve index.html.
	reg := regexp.MustCompile(`\/0[xX][0-9a-fA-F]+`)
	http.Handle("/", homeHandler(http.FileServer(http.Dir(uiDir)), reg))
	http.HandleFunc("/ui/keywords", keywordHandler)

	// Initilize the servers.
	go serveGRPC(grpcListener)
	go serveHTTP(httpl)
	go serveHTTP(http2)

	go func() {
		<-dgraph.State.ShutdownCh
		// Stops grpc/http servers; Already accepted connections are not closed.
		grpcListener.Close()
		httpListener.Close()
	}()

	log.Println("gRPC server started.  Listening on port", grpcPort())
	log.Println("HTTP server started.  Listening on port", httpPort())

	err = httpMux.Serve()     // Start cmux serving. blocking call
	<-dgraph.State.ShutdownCh // wait for shutdownServer to finish
	che <- err                // final close for main.
}

func main() {
	rand.Seed(time.Now().UnixNano())

	// Setting a higher number here allows more disk I/O calls to be scheduled, hence considerably
	// improving throughput. The extra CPU overhead is almost negligible in comparison. The
	// benchmark notes are located in badger-bench/randread.
	runtime.GOMAXPROCS(128)

	setupConfigOpts()
	x.Init() // flag.Parse is called here

	setupProfiling()

	dgraph.State = dgraph.NewServerState()
	defer dgraph.State.Dispose()

	if exposeTrace {
		trace.AuthRequest = func(req *http.Request) (any, sensitive bool) {
			return true, true
		}
	}

	group.ParseGroupConfig(gconf)

	// Posting will initialize index which requires schema. Hence, initialize
	// schema before calling posting.Init().
	schema.Init(dgraph.State.Pstore)
	posting.Init(dgraph.State.Pstore)
	worker.Config.InMemoryComm = false
	worker.Init(dgraph.State.Pstore)

	// setup shutdown os signal handler
	sdCh := make(chan os.Signal, 1)
	defer close(sdCh)
	// sigint : Ctrl-C, sigquit : Ctrl-\ (backslash), sigterm : kill command.
	signal.Notify(sdCh, os.Interrupt, syscall.SIGINT, syscall.SIGQUIT, syscall.SIGTERM)
	go func() {
		_, ok := <-sdCh
		if ok {
			shutdownServer()
		}
	}()

	// Setup external communication.
	che := make(chan error, 1)
	go setupServer(che)
	go worker.StartRaftNodes(dgraph.State.WALstore, bindall)

	if err := <-che; !strings.Contains(err.Error(),
		"use of closed network connection") {
		log.Fatal(err)
	}
}<|MERGE_RESOLUTION|>--- conflicted
+++ resolved
@@ -65,6 +65,7 @@
 	baseGrpcPort int
 	bindall      bool
 
+	isMutAllowed uint32
 	exposeTrace  bool
 	cpuprofile   string
 	memprofile   string
@@ -142,23 +143,10 @@
 		"Use 0.0.0.0 instead of localhost to bind to all addresses on local machine.")
 	flag.BoolVar(&exposeTrace, "expose_trace", false,
 		"Allow trace endpoint to be accessible from remote")
-<<<<<<< HEAD
-	cpuprofile   = flag.String("cpu", "", "write cpu profile to file")
-	memprofile   = flag.String("mem", "", "write memory profile to file")
-	blockRate    = flag.Int("block", 0, "Block profiling rate")
-	dumpSubgraph = flag.String("dumpsg", "", "Directory to save subgraph for testing, debugging")
-	numPending   = flag.Int("pending", 1000,
-		"Number of pending queries. Useful for rate limiting.")
-	finishCh       = make(chan struct{}) // channel to wait for all pending reqs to finish.
-	shutdownCh     = make(chan struct{}) // channel to signal shutdown.
-	pendingQueries chan struct{}
-	isMutAllowed   uint32
-=======
 	flag.StringVar(&cpuprofile, "cpu", "", "write cpu profile to file")
 	flag.StringVar(&memprofile, "mem", "", "write memory profile to file")
 	flag.IntVar(&blockRate, "block", 0, "Block profiling rate")
 	flag.StringVar(&dumpSubgraph, "dumpsg", "", "Directory to save subgraph for testing, debugging")
->>>>>>> ad13fee1
 	// TLS configurations
 	flag.BoolVar(&tlsEnabled, "tls.on", false, "Use TLS connections with clients.")
 	flag.StringVar(&tlsCert, "tls.cert", "", "Certificate file path.")
@@ -228,20 +216,6 @@
 	w.Header().Set("Connection", "close")
 }
 
-<<<<<<< HEAD
-func isMutationAllowed(ctx context.Context) bool {
-	if atomic.LoadUint32(&isMutAllowed) == 0 {
-		return true
-	}
-	shareAllowed, ok := ctx.Value("_share_").(bool)
-	if !ok || !shareAllowed {
-		return false
-	}
-	return true
-}
-
-=======
->>>>>>> ad13fee1
 func healthCheck(w http.ResponseWriter, r *http.Request) {
 	if err := x.HealthCheck(); err == nil {
 		w.WriteHeader(http.StatusOK)
@@ -273,11 +247,7 @@
 
 	// Lets add the value of the debug query parameter to the context.
 	ctx := context.WithValue(context.Background(), "debug", r.URL.Query().Get("debug"))
-<<<<<<< HEAD
 	ctx = context.WithValue(ctx, "mutation_allowed", atomic.LoadUint32(&isMutAllowed) == 1)
-=======
-	ctx = context.WithValue(ctx, "mutation_allowed", !dgraph.Config.Nomutations)
->>>>>>> ad13fee1
 
 	if rand.Float64() < worker.Config.Tracing {
 		tr := trace.New("Dgraph", "Query")
@@ -607,9 +577,6 @@
 		gopath, _ := bestEffortGopath()
 		uiDir = path.Join(gopath, "src/github.com/dgraph-io/dgraph/dashboard/build")
 	}
-	if !*nomutations {
-		atomic.StoreUint32(&isMutAllowed, 1)
-	}
 }
 
 func setupListener(addr string, port int) (listener net.Listener, err error) {
@@ -752,6 +719,10 @@
 	setupConfigOpts()
 	x.Init() // flag.Parse is called here
 
+	if !dgraph.Config.Nomutations {
+		atomic.StoreUint32(&isMutAllowed, 1)
+	}
+
 	setupProfiling()
 
 	dgraph.State = dgraph.NewServerState()
